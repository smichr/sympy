--- conflicted
+++ resolved
@@ -1,12 +1,7 @@
 from sympy.core import (S, pi, oo, symbols, Function, Rational, Integer,
-<<<<<<< HEAD
                         Tuple, Symbol, EulerGamma, GoldenRatio, Catalan,
                         Lambda, Mul, Pow, Mod)
-=======
-                        Tuple, Symbol)
-from sympy.core import EulerGamma, GoldenRatio, Catalan, Lambda, Mul, Pow
 from sympy.codegen.matrix_nodes import MatrixSolve
->>>>>>> 41f38729
 from sympy.functions import (arg, atan2, bernoulli, beta, ceiling, chebyshevu,
                              chebyshevt, conjugate, DiracDelta, exp, expint,
                              factorial, floor, harmonic, Heaviside, im,
