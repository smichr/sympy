"""
A Printer which converts an expression into its LaTeX equivalent.
"""

from __future__ import print_function, division

import itertools

from sympy.core import S, Add, Symbol, Mod
from sympy.core.alphabets import greeks
from sympy.core.containers import Tuple
from sympy.core.function import _coeff_isneg, AppliedUndef, Derivative
from sympy.core.operations import AssocOp
from sympy.core.sympify import SympifyError
from sympy.logic.boolalg import true

# sympy.printing imports
from sympy.printing.precedence import precedence_traditional
from sympy.printing.printer import Printer
from sympy.printing.conventions import split_super_sub, requires_partial
from sympy.printing.precedence import precedence, PRECEDENCE

import mpmath.libmp as mlib
from mpmath.libmp import prec_to_dps

from sympy.core.compatibility import default_sort_key, range
from sympy.utilities.iterables import has_variety

import re

# Hand-picked functions which can be used directly in both LaTeX and MathJax
# Complete list at
# https://docs.mathjax.org/en/latest/tex.html#supported-latex-commands
# This variable only contains those functions which sympy uses.
accepted_latex_functions = ['arcsin', 'arccos', 'arctan', 'sin', 'cos', 'tan',
                            'sinh', 'cosh', 'tanh', 'sqrt', 'ln', 'log', 'sec',
                            'csc', 'cot', 'coth', 're', 'im', 'frac', 'root',
                            'arg',
                            ]

tex_greek_dictionary = {
    'Alpha': 'A',
    'Beta': 'B',
    'Gamma': r'\Gamma',
    'Delta': r'\Delta',
    'Epsilon': 'E',
    'Zeta': 'Z',
    'Eta': 'H',
    'Theta': r'\Theta',
    'Iota': 'I',
    'Kappa': 'K',
    'Lambda': r'\Lambda',
    'Mu': 'M',
    'Nu': 'N',
    'Xi': r'\Xi',
    'omicron': 'o',
    'Omicron': 'O',
    'Pi': r'\Pi',
    'Rho': 'P',
    'Sigma': r'\Sigma',
    'Tau': 'T',
    'Upsilon': r'\Upsilon',
    'Phi': r'\Phi',
    'Chi': 'X',
    'Psi': r'\Psi',
    'Omega': r'\Omega',
    'lamda': r'\lambda',
    'Lamda': r'\Lambda',
    'khi': r'\chi',
    'Khi': r'X',
    'varepsilon': r'\varepsilon',
    'varkappa': r'\varkappa',
    'varphi': r'\varphi',
    'varpi': r'\varpi',
    'varrho': r'\varrho',
    'varsigma': r'\varsigma',
    'vartheta': r'\vartheta',
}

other_symbols = set(['aleph', 'beth', 'daleth', 'gimel', 'ell', 'eth', 'hbar',
                     'hslash', 'mho', 'wp', ])

# Variable name modifiers
modifier_dict = {
    # Accents
    'mathring': lambda s: r'\mathring{'+s+r'}',
    'ddddot': lambda s: r'\ddddot{'+s+r'}',
    'dddot': lambda s: r'\dddot{'+s+r'}',
    'ddot': lambda s: r'\ddot{'+s+r'}',
    'dot': lambda s: r'\dot{'+s+r'}',
    'check': lambda s: r'\check{'+s+r'}',
    'breve': lambda s: r'\breve{'+s+r'}',
    'acute': lambda s: r'\acute{'+s+r'}',
    'grave': lambda s: r'\grave{'+s+r'}',
    'tilde': lambda s: r'\tilde{'+s+r'}',
    'hat': lambda s: r'\hat{'+s+r'}',
    'bar': lambda s: r'\bar{'+s+r'}',
    'vec': lambda s: r'\vec{'+s+r'}',
    'prime': lambda s: "{"+s+"}'",
    'prm': lambda s: "{"+s+"}'",
    # Faces
    'bold': lambda s: r'\boldsymbol{'+s+r'}',
    'bm': lambda s: r'\boldsymbol{'+s+r'}',
    'cal': lambda s: r'\mathcal{'+s+r'}',
    'scr': lambda s: r'\mathscr{'+s+r'}',
    'frak': lambda s: r'\mathfrak{'+s+r'}',
    # Brackets
    'norm': lambda s: r'\left\|{'+s+r'}\right\|',
    'avg': lambda s: r'\left\langle{'+s+r'}\right\rangle',
    'abs': lambda s: r'\left|{'+s+r'}\right|',
    'mag': lambda s: r'\left|{'+s+r'}\right|',
}

greek_letters_set = frozenset(greeks)

_between_two_numbers_p = (
    re.compile(r'[0-9][} ]*$'),  # search
    re.compile(r'[{ ]*[-+0-9]'),  # match
)


class LatexPrinter(Printer):
    printmethod = "_latex"

    _default_settings = {
        "fold_frac_powers": False,
        "fold_func_brackets": False,
        "fold_short_frac": None,
        "inv_trig_style": "abbreviated",
        "itex": False,
        "ln_notation": False,
        "long_frac_ratio": None,
        "mat_delim": "[",
        "mat_str": None,
        "mode": "plain",
        "mul_symbol": None,
        "order": None,
        "symbol_names": {},
        "root_notation": True,
        "mat_symbol_style": "plain",
        "imaginary_unit": "i",
        "gothic_re_im": False,
    }

    def __init__(self, settings=None):
        Printer.__init__(self, settings)

        if 'mode' in self._settings:
            valid_modes = ['inline', 'plain', 'equation',
                           'equation*']
            if self._settings['mode'] not in valid_modes:
                raise ValueError("'mode' must be one of 'inline', 'plain', "
                                 "'equation' or 'equation*'")

        if self._settings['fold_short_frac'] is None and \
                self._settings['mode'] == 'inline':
            self._settings['fold_short_frac'] = True

        mul_symbol_table = {
            None: r" ",
            "ldot": r" \,.\, ",
            "dot": r" \cdot ",
            "times": r" \times "
        }
        try:
            self._settings['mul_symbol_latex'] = \
                mul_symbol_table[self._settings['mul_symbol']]
        except KeyError:
            self._settings['mul_symbol_latex'] = \
                self._settings['mul_symbol']
        try:
            self._settings['mul_symbol_latex_numbers'] = \
                mul_symbol_table[self._settings['mul_symbol'] or 'dot']
        except KeyError:
            if (self._settings['mul_symbol'].strip() in
                    ['', ' ', '\\', '\\,', '\\:', '\\;', '\\quad']):
                self._settings['mul_symbol_latex_numbers'] = \
                    mul_symbol_table['dot']
            else:
                self._settings['mul_symbol_latex_numbers'] = \
                    self._settings['mul_symbol']

        self._delim_dict = {'(': ')', '[': ']'}

        imaginary_unit_table = {
            None: r"i",
            "i": r"i",
            "ri": r"\mathrm{i}",
            "ti": r"\text{i}",
            "j": r"j",
            "rj": r"\mathrm{j}",
            "tj": r"\text{j}",
        }
        try:
            self._settings['imaginary_unit_latex'] = \
                imaginary_unit_table[self._settings['imaginary_unit']]
        except KeyError:
            self._settings['imaginary_unit_latex'] = \
                self._settings['imaginary_unit']

    def parenthesize(self, item, level, strict=False):
        prec_val = precedence_traditional(item)
        if (prec_val < level) or ((not strict) and prec_val <= level):
            return r"\left({}\right)".format(self._print(item))
        else:
            return self._print(item)

    def doprint(self, expr):
        tex = Printer.doprint(self, expr)

        if self._settings['mode'] == 'plain':
            return tex
        elif self._settings['mode'] == 'inline':
            return r"$%s$" % tex
        elif self._settings['itex']:
            return r"$$%s$$" % tex
        else:
            env_str = self._settings['mode']
            return r"\begin{%s}%s\end{%s}" % (env_str, tex, env_str)

    def _needs_brackets(self, expr):
        """
        Returns True if the expression needs to be wrapped in brackets when
        printed, False otherwise. For example: a + b => True; a => False;
        10 => False; -10 => True.
        """
        return not ((expr.is_Integer and expr.is_nonnegative)
                    or (expr.is_Atom and (expr is not S.NegativeOne
                                          and expr.is_Rational is False)))

    def _needs_function_brackets(self, expr):
        """
        Returns True if the expression needs to be wrapped in brackets when
        passed as an argument to a function, False otherwise. This is a more
        liberal version of _needs_brackets, in that many expressions which need
        to be wrapped in brackets when added/subtracted/raised to a power do
        not need them when passed to a function. Such an example is a*b.
        """
        if not self._needs_brackets(expr):
            return False
        else:
            # Muls of the form a*b*c... can be folded
            if expr.is_Mul and not self._mul_is_clean(expr):
                return True
            # Pows which don't need brackets can be folded
            elif expr.is_Pow and not self._pow_is_clean(expr):
                return True
            # Add and Function always need brackets
            elif expr.is_Add or expr.is_Function:
                return True
            else:
                return False

    def _needs_mul_brackets(self, expr, first=False, last=False):
        """
        Returns True if the expression needs to be wrapped in brackets when
        printed as part of a Mul, False otherwise. This is True for Add,
        but also for some container objects that would not need brackets
        when appearing last in a Mul, e.g. an Integral. ``last=True``
        specifies that this expr is the last to appear in a Mul.
        ``first=True`` specifies that this expr is the first to appear in
        a Mul.
        """
        from sympy import Integral, Product, Sum

        if expr.is_Mul:
            if not first and _coeff_isneg(expr):
                return True
        elif precedence_traditional(expr) < PRECEDENCE["Mul"]:
            return True
        elif expr.is_Relational:
            return True
        if expr.is_Piecewise:
            return True
        if any([expr.has(x) for x in (Mod,)]):
            return True
        if (not last and
                any([expr.has(x) for x in (Integral, Product, Sum)])):
            return True

        return False

    def _needs_add_brackets(self, expr):
        """
        Returns True if the expression needs to be wrapped in brackets when
        printed as part of an Add, False otherwise.  This is False for most
        things.
        """
        if expr.is_Relational:
            return True
        if any([expr.has(x) for x in (Mod,)]):
            return True
        if expr.is_Add:
            return True
        return False

    def _mul_is_clean(self, expr):
        for arg in expr.args:
            if arg.is_Function:
                return False
        return True

    def _pow_is_clean(self, expr):
        return not self._needs_brackets(expr.base)

    def _do_exponent(self, expr, exp):
        if exp is not None:
            return r"\left(%s\right)^{%s}" % (expr, exp)
        else:
            return expr

    def _print_Basic(self, expr):
        ls = [self._print(o) for o in expr.args]
        return self._deal_with_super_sub(expr.__class__.__name__) + \
            r"\left(%s\right)" % ", ".join(ls)

    def _print_bool(self, e):
        return r"\text{%s}" % e

    _print_BooleanTrue = _print_bool
    _print_BooleanFalse = _print_bool

    def _print_NoneType(self, e):
        return r"\text{%s}" % e

    def _print_Add(self, expr, order=None):
        if self.order == 'none':
            terms = list(expr.args)
        else:
            terms = self._as_ordered_terms(expr, order=order)

        tex = ""
        for i, term in enumerate(terms):
            if i == 0:
                pass
            elif _coeff_isneg(term):
                tex += " - "
                term = -term
            else:
                tex += " + "
            term_tex = self._print(term)
            if self._needs_add_brackets(term):
                term_tex = r"\left(%s\right)" % term_tex
            tex += term_tex

        return tex

    def _print_Cycle(self, expr):
        from sympy.combinatorics.permutations import Permutation
        if expr.size == 0:
            return r"\left( \right)"
        expr = Permutation(expr)
        expr_perm = expr.cyclic_form
        siz = expr.size
        if expr.array_form[-1] == siz - 1:
            expr_perm = expr_perm + [[siz - 1]]
        term_tex = ''
        for i in expr_perm:
            term_tex += str(i).replace(',', r"\;")
        term_tex = term_tex.replace('[', r"\left( ")
        term_tex = term_tex.replace(']', r"\right)")
        return term_tex

    _print_Permutation = _print_Cycle

    def _print_Float(self, expr):
        # Based off of that in StrPrinter
        dps = prec_to_dps(expr._prec)
        str_real = mlib.to_str(expr._mpf_, dps, strip_zeros=True)

        # Must always have a mul symbol (as 2.5 10^{20} just looks odd)
        # thus we use the number separator
        separator = self._settings['mul_symbol_latex_numbers']

        if 'e' in str_real:
            (mant, exp) = str_real.split('e')

            if exp[0] == '+':
                exp = exp[1:]

            return r"%s%s10^{%s}" % (mant, separator, exp)
        elif str_real == "+inf":
            return r"\infty"
        elif str_real == "-inf":
            return r"- \infty"
        else:
            return str_real

    def _print_Cross(self, expr):
        vec1 = expr._expr1
        vec2 = expr._expr2
        return r"%s \times %s" % (self.parenthesize(vec1, PRECEDENCE['Mul']),
                                  self.parenthesize(vec2, PRECEDENCE['Mul']))

    def _print_Curl(self, expr):
        vec = expr._expr
        return r"\nabla\times %s" % self.parenthesize(vec, PRECEDENCE['Mul'])

    def _print_Divergence(self, expr):
        vec = expr._expr
        return r"\nabla\cdot %s" % self.parenthesize(vec, PRECEDENCE['Mul'])

    def _print_Dot(self, expr):
        vec1 = expr._expr1
        vec2 = expr._expr2
        return r"%s \cdot %s" % (self.parenthesize(vec1, PRECEDENCE['Mul']),
                                 self.parenthesize(vec2, PRECEDENCE['Mul']))

    def _print_Gradient(self, expr):
        func = expr._expr
        return r"\nabla %s" % self.parenthesize(func, PRECEDENCE['Mul'])

    def _print_Mul(self, expr):
        from sympy.core.power import Pow
        from sympy.physics.units import Quantity
        include_parens = False
        if _coeff_isneg(expr):
            expr = -expr
            tex = "- "
            if expr.is_Add:
                tex += "("
                include_parens = True
        else:
            tex = ""

        from sympy.simplify import fraction
        numer, denom = fraction(expr, exact=True)
        separator = self._settings['mul_symbol_latex']
        numbersep = self._settings['mul_symbol_latex_numbers']

        def convert(expr):
            if not expr.is_Mul:
                return str(self._print(expr))
            else:
                _tex = last_term_tex = ""

                if self.order not in ('old', 'none'):
                    args = expr.as_ordered_factors()
                else:
                    args = list(expr.args)

                # If quantities are present append them at the back
                args = sorted(args, key=lambda x: isinstance(x, Quantity) or
                              (isinstance(x, Pow) and
                               isinstance(x.base, Quantity)))

                for i, term in enumerate(args):
                    term_tex = self._print(term)

                    if self._needs_mul_brackets(term, first=(i == 0),
                                                last=(i == len(args) - 1)):
                        term_tex = r"\left(%s\right)" % term_tex

                    if _between_two_numbers_p[0].search(last_term_tex) and \
                            _between_two_numbers_p[1].match(term_tex):
                        # between two numbers
                        _tex += numbersep
                    elif _tex:
                        _tex += separator

                    _tex += term_tex
                    last_term_tex = term_tex
                return _tex

        if denom is S.One and Pow(1, -1, evaluate=False) not in expr.args:
            # use the original expression here, since fraction() may have
            # altered it when producing numer and denom
            tex += convert(expr)

        else:
            snumer = convert(numer)
            sdenom = convert(denom)
            ldenom = len(sdenom.split())
            ratio = self._settings['long_frac_ratio']
            if self._settings['fold_short_frac'] and ldenom <= 2 and \
                    "^" not in sdenom:
                # handle short fractions
                if self._needs_mul_brackets(numer, last=False):
                    tex += r"\left(%s\right) / %s" % (snumer, sdenom)
                else:
                    tex += r"%s / %s" % (snumer, sdenom)
            elif ratio is not None and \
                    len(snumer.split()) > ratio*ldenom:
                # handle long fractions
                if self._needs_mul_brackets(numer, last=True):
                    tex += r"\frac{1}{%s}%s\left(%s\right)" \
                        % (sdenom, separator, snumer)
                elif numer.is_Mul:
                    # split a long numerator
                    a = S.One
                    b = S.One
                    for x in numer.args:
                        if self._needs_mul_brackets(x, last=False) or \
                                len(convert(a*x).split()) > ratio*ldenom or \
                                (b.is_commutative is x.is_commutative is False):
                            b *= x
                        else:
                            a *= x
                    if self._needs_mul_brackets(b, last=True):
                        tex += r"\frac{%s}{%s}%s\left(%s\right)" \
                            % (convert(a), sdenom, separator, convert(b))
                    else:
                        tex += r"\frac{%s}{%s}%s%s" \
                            % (convert(a), sdenom, separator, convert(b))
                else:
                    tex += r"\frac{1}{%s}%s%s" % (sdenom, separator, snumer)
            else:
                tex += r"\frac{%s}{%s}" % (snumer, sdenom)

        if include_parens:
            tex += ")"
        return tex

    def _print_Pow(self, expr):
        # Treat x**Rational(1,n) as special case
        if expr.exp.is_Rational and abs(expr.exp.p) == 1 and expr.exp.q != 1 \
                and self._settings['root_notation']:
            base = self._print(expr.base)
            expq = expr.exp.q

            if expq == 2:
                tex = r"\sqrt{%s}" % base
            elif self._settings['itex']:
                tex = r"\root{%d}{%s}" % (expq, base)
            else:
                tex = r"\sqrt[%d]{%s}" % (expq, base)

            if expr.exp.is_negative:
                return r"\frac{1}{%s}" % tex
            else:
                return tex
        elif self._settings['fold_frac_powers'] \
            and expr.exp.is_Rational \
                and expr.exp.q != 1:
            base = self.parenthesize(expr.base, PRECEDENCE['Pow'])
            p, q = expr.exp.p, expr.exp.q
            # issue #12886: add parentheses for superscripts raised to powers
            if '^' in base and expr.base.is_Symbol:
                base = r"\left(%s\right)" % base
            if expr.base.is_Function:
                return self._print(expr.base, exp="%s/%s" % (p, q))
            return r"%s^{%s/%s}" % (base, p, q)
        elif expr.exp.is_Rational and expr.exp.is_negative and \
                expr.base.is_commutative:
            # special case for 1^(-x), issue 9216
            if expr.base == 1:
                return r"%s^{%s}" % (expr.base, expr.exp)
            # things like 1/x
            return self._print_Mul(expr)
        else:
            if expr.base.is_Function:
                return self._print(expr.base, exp=self._print(expr.exp))
            else:
                tex = r"%s^{%s}"
                exp = self._print(expr.exp)
                # issue #12886: add parentheses around superscripts raised
                # to powers
                base = self.parenthesize(expr.base, PRECEDENCE['Pow'])
                if '^' in base and expr.base.is_Symbol:
                    base = r"\left(%s\right)" % base
                elif (isinstance(expr.base, Derivative)
                        and base.startswith(r'\left(')
                        and re.match(r'\\left\(\\d?d?dot', base)
                        and base.endswith(r'\right)')):
                    # don't use parentheses around dotted derivative
                    base = base[6: -7]  # remove outermost added parens

                return tex % (base, exp)

    def _print_UnevaluatedExpr(self, expr):
        return self._print(expr.args[0])

    def _print_Sum(self, expr):
        if len(expr.limits) == 1:
            tex = r"\sum_{%s=%s}^{%s} " % \
                tuple([self._print(i) for i in expr.limits[0]])
        else:
            def _format_ineq(l):
                return r"%s \leq %s \leq %s" % \
                    tuple([self._print(s) for s in (l[1], l[0], l[2])])

            tex = r"\sum_{\substack{%s}} " % \
                str.join('\\\\', [_format_ineq(l) for l in expr.limits])

        if isinstance(expr.function, Add):
            tex += r"\left(%s\right)" % self._print(expr.function)
        else:
            tex += self._print(expr.function)

        return tex

    def _print_Product(self, expr):
        if len(expr.limits) == 1:
            tex = r"\prod_{%s=%s}^{%s} " % \
                tuple([self._print(i) for i in expr.limits[0]])
        else:
            def _format_ineq(l):
                return r"%s \leq %s \leq %s" % \
                    tuple([self._print(s) for s in (l[1], l[0], l[2])])

            tex = r"\prod_{\substack{%s}} " % \
                str.join('\\\\', [_format_ineq(l) for l in expr.limits])

        if isinstance(expr.function, Add):
            tex += r"\left(%s\right)" % self._print(expr.function)
        else:
            tex += self._print(expr.function)

        return tex

    def _print_BasisDependent(self, expr):
        from sympy.vector import Vector

        o1 = []
        if expr == expr.zero:
            return expr.zero._latex_form
        if isinstance(expr, Vector):
            items = expr.separate().items()
        else:
            items = [(0, expr)]

        for system, vect in items:
            inneritems = list(vect.components.items())
            inneritems.sort(key=lambda x: x[0].__str__())
            for k, v in inneritems:
                if v == 1:
                    o1.append(' + ' + k._latex_form)
                elif v == -1:
                    o1.append(' - ' + k._latex_form)
                else:
                    arg_str = '(' + LatexPrinter().doprint(v) + ')'
                    o1.append(' + ' + arg_str + k._latex_form)

        outstr = (''.join(o1))
        if outstr[1] != '-':
            outstr = outstr[3:]
        else:
            outstr = outstr[1:]
        return outstr

    def _print_Indexed(self, expr):
        tex_base = self._print(expr.base)
        tex = '{'+tex_base+'}'+'_{%s}' % ','.join(
            map(self._print, expr.indices))
        return tex

    def _print_IndexedBase(self, expr):
        return self._print(expr.label)

    def _print_Derivative(self, expr):
        if requires_partial(expr):
            diff_symbol = r'\partial'
        else:
            diff_symbol = r'd'

        tex = ""
        dim = 0
        for x, num in reversed(expr.variable_count):
            dim += num
            if num == 1:
                tex += r"%s %s" % (diff_symbol, self._print(x))
            else:
                tex += r"%s %s^{%s}" % (diff_symbol, self._print(x), num)

        if dim == 1:
            tex = r"\frac{%s}{%s}" % (diff_symbol, tex)
        else:
            tex = r"\frac{%s^{%s}}{%s}" % (diff_symbol, dim, tex)

        return r"%s %s" % (tex, self.parenthesize(expr.expr,
                                                  PRECEDENCE["Mul"],
                                                  strict=True))

    def _print_Subs(self, subs):
        expr, old, new = subs.args
        latex_expr = self._print(expr)
        latex_old = (self._print(e) for e in old)
        latex_new = (self._print(e) for e in new)
        latex_subs = r'\\ '.join(
            e[0] + '=' + e[1] for e in zip(latex_old, latex_new))
        return r'\left. %s \right|_{\substack{ %s }}' % (latex_expr,
                                                         latex_subs)

    def _print_Integral(self, expr):
        tex, symbols = "", []

        # Only up to \iiiint exists
        if len(expr.limits) <= 4 and all(len(lim) == 1 for lim in expr.limits):
            # Use len(expr.limits)-1 so that syntax highlighters don't think
            # \" is an escaped quote
            tex = r"\i" + "i"*(len(expr.limits) - 1) + "nt"
            symbols = [r"\, d%s" % self._print(symbol[0])
                       for symbol in expr.limits]

        else:
            for lim in reversed(expr.limits):
                symbol = lim[0]
                tex += r"\int"

                if len(lim) > 1:
                    if self._settings['mode'] != 'inline' \
                            and not self._settings['itex']:
                        tex += r"\limits"

                    if len(lim) == 3:
                        tex += "_{%s}^{%s}" % (self._print(lim[1]),
                                               self._print(lim[2]))
                    if len(lim) == 2:
                        tex += "^{%s}" % (self._print(lim[1]))

                symbols.insert(0, r"\, d%s" % self._print(symbol))

        return r"%s %s%s" % (tex, self.parenthesize(expr.function,
                                                    PRECEDENCE["Mul"],
                                                    strict=True),
                             "".join(symbols))

    def _print_Limit(self, expr):
        e, z, z0, dir = expr.args

        tex = r"\lim_{%s \to " % self._print(z)
        if str(dir) == '+-' or z0 in (S.Infinity, S.NegativeInfinity):
            tex += r"%s}" % self._print(z0)
        else:
            tex += r"%s^%s}" % (self._print(z0), self._print(dir))

        if isinstance(e, AssocOp):
            return r"%s\left(%s\right)" % (tex, self._print(e))
        else:
            return r"%s %s" % (tex, self._print(e))

    def _hprint_Function(self, func):
        r'''
        Logic to decide how to render a function to latex
          - if it is a recognized latex name, use the appropriate latex command
          - if it is a single letter, just use that letter
          - if it is a longer name, then put \operatorname{} around it and be
            mindful of undercores in the name
        '''
        func = self._deal_with_super_sub(func)
        if func in accepted_latex_functions:
            name = r"\%s" % func
        elif len(func) == 1 or func.startswith('\\'):
            name = func
        else:
            name = r"\operatorname{%s}" % func
        return name

    def _print_Function(self, expr, exp=None):
        r'''
        Render functions to LaTeX, handling functions that LaTeX knows about
        e.g., sin, cos, ... by using the proper LaTeX command (\sin, \cos, ...).
        For single-letter function names, render them as regular LaTeX math
        symbols. For multi-letter function names that LaTeX does not know
        about, (e.g., Li, sech) use \operatorname{} so that the function name
        is rendered in Roman font and LaTeX handles spacing properly.

        expr is the expression involving the function
        exp is an exponent
        '''
        func = expr.func.__name__
        if hasattr(self, '_print_' + func) and \
                not isinstance(expr, AppliedUndef):
            return getattr(self, '_print_' + func)(expr, exp)
        else:
            args = [str(self._print(arg)) for arg in expr.args]
            # How inverse trig functions should be displayed, formats are:
            # abbreviated: asin, full: arcsin, power: sin^-1
            inv_trig_style = self._settings['inv_trig_style']
            # If we are dealing with a power-style inverse trig function
            inv_trig_power_case = False
            # If it is applicable to fold the argument brackets
            can_fold_brackets = self._settings['fold_func_brackets'] and \
                len(args) == 1 and \
                not self._needs_function_brackets(expr.args[0])

            inv_trig_table = ["asin", "acos", "atan", "acsc", "asec", "acot"]

            # If the function is an inverse trig function, handle the style
            if func in inv_trig_table:
                if inv_trig_style == "abbreviated":
                    pass
                elif inv_trig_style == "full":
                    func = "arc" + func[1:]
                elif inv_trig_style == "power":
                    func = func[1:]
                    inv_trig_power_case = True

                    # Can never fold brackets if we're raised to a power
                    if exp is not None:
                        can_fold_brackets = False

            if inv_trig_power_case:
                if func in accepted_latex_functions:
                    name = r"\%s^{-1}" % func
                else:
                    name = r"\operatorname{%s}^{-1}" % func
            elif exp is not None:
                name = r'%s^{%s}' % (self._hprint_Function(func), exp)
            else:
                name = self._hprint_Function(func)

            if can_fold_brackets:
                if func in accepted_latex_functions:
                    # Wrap argument safely to avoid parse-time conflicts
                    # with the function name itself
                    name += r" {%s}"
                else:
                    name += r"%s"
            else:
                name += r"{\left(%s \right)}"

            if inv_trig_power_case and exp is not None:
                name += r"^{%s}" % exp

            return name % ",".join(args)

    def _print_UndefinedFunction(self, expr):
        return self._hprint_Function(str(expr))

    @property
    def _special_function_classes(self):
        from sympy.functions.special.tensor_functions import KroneckerDelta
        from sympy.functions.special.gamma_functions import gamma, lowergamma
        from sympy.functions.special.beta_functions import beta
        from sympy.functions.special.delta_functions import DiracDelta
        from sympy.functions.special.error_functions import Chi
        return {KroneckerDelta: r'\delta',
                gamma:  r'\Gamma',
                lowergamma: r'\gamma',
                beta: r'\operatorname{B}',
                DiracDelta: r'\delta',
                Chi: r'\operatorname{Chi}'}

    def _print_FunctionClass(self, expr):
        for cls in self._special_function_classes:
            if issubclass(expr, cls) and expr.__name__ == cls.__name__:
                return self._special_function_classes[cls]
        return self._hprint_Function(str(expr))

    def _print_Lambda(self, expr):
        symbols, expr = expr.args

        if len(symbols) == 1:
            symbols = self._print(symbols[0])
        else:
            symbols = self._print(tuple(symbols))

        tex = r"\left( %s \mapsto %s \right)" % (symbols, self._print(expr))

        return tex

    def _hprint_variadic_function(self, expr, exp=None):
        args = sorted(expr.args, key=default_sort_key)
        texargs = [r"%s" % self._print(symbol) for symbol in args]
        tex = r"\%s\left(%s\right)" % (self._print((str(expr.func)).lower()),
                                       ", ".join(texargs))
        if exp is not None:
            return r"%s^{%s}" % (tex, exp)
        else:
            return tex

    _print_Min = _print_Max = _hprint_variadic_function

    def _print_floor(self, expr, exp=None):
        tex = r"\left\lfloor{%s}\right\rfloor" % self._print(expr.args[0])

        if exp is not None:
            return r"%s^{%s}" % (tex, exp)
        else:
            return tex

    def _print_ceiling(self, expr, exp=None):
        tex = r"\left\lceil{%s}\right\rceil" % self._print(expr.args[0])

        if exp is not None:
            return r"%s^{%s}" % (tex, exp)
        else:
            return tex

    def _print_log(self, expr, exp=None):
        if not self._settings["ln_notation"]:
            tex = r"\log{\left(%s \right)}" % self._print(expr.args[0])
        else:
            tex = r"\ln{\left(%s \right)}" % self._print(expr.args[0])

        if exp is not None:
            return r"%s^{%s}" % (tex, exp)
        else:
            return tex

    def _print_Abs(self, expr, exp=None):
        tex = r"\left|{%s}\right|" % self._print(expr.args[0])

        if exp is not None:
            return r"%s^{%s}" % (tex, exp)
        else:
            return tex
    _print_Determinant = _print_Abs

    def _print_re(self, expr, exp=None):
        if self._settings['gothic_re_im']:
            tex = r"\Re{%s}" % self.parenthesize(expr.args[0], PRECEDENCE['Atom'])
        else:
            tex = r"\operatorname{{re}}{{{}}}".format(self.parenthesize(expr.args[0], PRECEDENCE['Atom']))

        return self._do_exponent(tex, exp)

    def _print_im(self, expr, exp=None):
        if self._settings['gothic_re_im']:
            tex = r"\Im{%s}" % self.parenthesize(expr.args[0], PRECEDENCE['Atom'])
        else:
            tex = r"\operatorname{{im}}{{{}}}".format(self.parenthesize(expr.args[0], PRECEDENCE['Atom']))

        return self._do_exponent(tex, exp)

    def _print_Not(self, e):
        from sympy import Equivalent, Implies
        if isinstance(e.args[0], Equivalent):
            return self._print_Equivalent(e.args[0], r"\not\Leftrightarrow")
        if isinstance(e.args[0], Implies):
            return self._print_Implies(e.args[0], r"\not\Rightarrow")
        if (e.args[0].is_Boolean):
            return r"\neg (%s)" % self._print(e.args[0])
        else:
            return r"\neg %s" % self._print(e.args[0])

    def _print_LogOp(self, args, char):
        arg = args[0]
        if arg.is_Boolean and not arg.is_Not:
            tex = r"\left(%s\right)" % self._print(arg)
        else:
            tex = r"%s" % self._print(arg)

        for arg in args[1:]:
            if arg.is_Boolean and not arg.is_Not:
                tex += r" %s \left(%s\right)" % (char, self._print(arg))
            else:
                tex += r" %s %s" % (char, self._print(arg))

        return tex

    def _print_And(self, e):
        args = sorted(e.args, key=default_sort_key)
        return self._print_LogOp(args, r"\wedge")

    def _print_Or(self, e):
        args = sorted(e.args, key=default_sort_key)
        return self._print_LogOp(args, r"\vee")

    def _print_Xor(self, e):
        args = sorted(e.args, key=default_sort_key)
        return self._print_LogOp(args, r"\veebar")

    def _print_Implies(self, e, altchar=None):
        return self._print_LogOp(e.args, altchar or r"\Rightarrow")

    def _print_Equivalent(self, e, altchar=None):
        args = sorted(e.args, key=default_sort_key)
        return self._print_LogOp(args, altchar or r"\Leftrightarrow")

    def _print_conjugate(self, expr, exp=None):
        tex = r"\overline{%s}" % self._print(expr.args[0])

        if exp is not None:
            return r"%s^{%s}" % (tex, exp)
        else:
            return tex

    def _print_polar_lift(self, expr, exp=None):
        func = r"\operatorname{polar\_lift}"
        arg = r"{\left(%s \right)}" % self._print(expr.args[0])

        if exp is not None:
            return r"%s^{%s}%s" % (func, exp, arg)
        else:
            return r"%s%s" % (func, arg)

    def _print_ExpBase(self, expr, exp=None):
        # TODO should exp_polar be printed differently?
        #      what about exp_polar(0), exp_polar(1)?
        tex = r"e^{%s}" % self._print(expr.args[0])
        return self._do_exponent(tex, exp)

    def _print_elliptic_k(self, expr, exp=None):
        tex = r"\left(%s\right)" % self._print(expr.args[0])
        if exp is not None:
            return r"K^{%s}%s" % (exp, tex)
        else:
            return r"K%s" % tex

    def _print_elliptic_f(self, expr, exp=None):
        tex = r"\left(%s\middle| %s\right)" % \
            (self._print(expr.args[0]), self._print(expr.args[1]))
        if exp is not None:
            return r"F^{%s}%s" % (exp, tex)
        else:
            return r"F%s" % tex

    def _print_elliptic_e(self, expr, exp=None):
        if len(expr.args) == 2:
            tex = r"\left(%s\middle| %s\right)" % \
                (self._print(expr.args[0]), self._print(expr.args[1]))
        else:
            tex = r"\left(%s\right)" % self._print(expr.args[0])
        if exp is not None:
            return r"E^{%s}%s" % (exp, tex)
        else:
            return r"E%s" % tex

    def _print_elliptic_pi(self, expr, exp=None):
        if len(expr.args) == 3:
            tex = r"\left(%s; %s\middle| %s\right)" % \
                (self._print(expr.args[0]), self._print(expr.args[1]),
                 self._print(expr.args[2]))
        else:
            tex = r"\left(%s\middle| %s\right)" % \
                (self._print(expr.args[0]), self._print(expr.args[1]))
        if exp is not None:
            return r"\Pi^{%s}%s" % (exp, tex)
        else:
            return r"\Pi%s" % tex

    def _print_beta(self, expr, exp=None):
        tex = r"\left(%s, %s\right)" % (self._print(expr.args[0]),
                                        self._print(expr.args[1]))

        if exp is not None:
            return r"\operatorname{B}^{%s}%s" % (exp, tex)
        else:
            return r"\operatorname{B}%s" % tex

    def _print_uppergamma(self, expr, exp=None):
        tex = r"\left(%s, %s\right)" % (self._print(expr.args[0]),
                                        self._print(expr.args[1]))

        if exp is not None:
            return r"\Gamma^{%s}%s" % (exp, tex)
        else:
            return r"\Gamma%s" % tex

    def _print_lowergamma(self, expr, exp=None):
        tex = r"\left(%s, %s\right)" % (self._print(expr.args[0]),
                                        self._print(expr.args[1]))

        if exp is not None:
            return r"\gamma^{%s}%s" % (exp, tex)
        else:
            return r"\gamma%s" % tex

    def _hprint_one_arg_func(self, expr, exp=None):
        tex = r"\left(%s\right)" % self._print(expr.args[0])

        if exp is not None:
            return r"%s^{%s}%s" % (self._print(expr.func), exp, tex)
        else:
            return r"%s%s" % (self._print(expr.func), tex)

    _print_gamma = _hprint_one_arg_func

    def _print_Chi(self, expr, exp=None):
        tex = r"\left(%s\right)" % self._print(expr.args[0])

        if exp is not None:
            return r"\operatorname{Chi}^{%s}%s" % (exp, tex)
        else:
            return r"\operatorname{Chi}%s" % tex

    def _print_expint(self, expr, exp=None):
        tex = r"\left(%s\right)" % self._print(expr.args[1])
        nu = self._print(expr.args[0])

        if exp is not None:
            return r"\operatorname{E}_{%s}^{%s}%s" % (nu, exp, tex)
        else:
            return r"\operatorname{E}_{%s}%s" % (nu, tex)

    def _print_fresnels(self, expr, exp=None):
        tex = r"\left(%s\right)" % self._print(expr.args[0])

        if exp is not None:
            return r"S^{%s}%s" % (exp, tex)
        else:
            return r"S%s" % tex

    def _print_fresnelc(self, expr, exp=None):
        tex = r"\left(%s\right)" % self._print(expr.args[0])

        if exp is not None:
            return r"C^{%s}%s" % (exp, tex)
        else:
            return r"C%s" % tex

    def _print_subfactorial(self, expr, exp=None):
        tex = r"!%s" % self.parenthesize(expr.args[0], PRECEDENCE["Func"])

        if exp is not None:
            return r"\left(%s\right)^{%s}" % (tex, exp)
        else:
            return tex

    def _print_factorial(self, expr, exp=None):
        tex = r"%s!" % self.parenthesize(expr.args[0], PRECEDENCE["Func"])

        if exp is not None:
            return r"%s^{%s}" % (tex, exp)
        else:
            return tex

    def _print_factorial2(self, expr, exp=None):
        tex = r"%s!!" % self.parenthesize(expr.args[0], PRECEDENCE["Func"])

        if exp is not None:
            return r"%s^{%s}" % (tex, exp)
        else:
            return tex

    def _print_binomial(self, expr, exp=None):
        tex = r"{\binom{%s}{%s}}" % (self._print(expr.args[0]),
                                     self._print(expr.args[1]))

        if exp is not None:
            return r"%s^{%s}" % (tex, exp)
        else:
            return tex

    def _print_RisingFactorial(self, expr, exp=None):
        n, k = expr.args
        base = r"%s" % self.parenthesize(n, PRECEDENCE['Func'])

        tex = r"{%s}^{\left(%s\right)}" % (base, self._print(k))

        return self._do_exponent(tex, exp)

    def _print_FallingFactorial(self, expr, exp=None):
        n, k = expr.args
        sub = r"%s" % self.parenthesize(k, PRECEDENCE['Func'])

        tex = r"{\left(%s\right)}_{%s}" % (self._print(n), sub)

        return self._do_exponent(tex, exp)

    def _hprint_BesselBase(self, expr, exp, sym):
        tex = r"%s" % (sym)

        need_exp = False
        if exp is not None:
            if tex.find('^') == -1:
                tex = r"%s^{%s}" % (tex, self._print(exp))
            else:
                need_exp = True

        tex = r"%s_{%s}\left(%s\right)" % (tex, self._print(expr.order),
                                           self._print(expr.argument))

        if need_exp:
            tex = self._do_exponent(tex, exp)
        return tex

    def _hprint_vec(self, vec):
        if not vec:
            return ""
        s = ""
        for i in vec[:-1]:
            s += "%s, " % self._print(i)
        s += self._print(vec[-1])
        return s

    def _print_besselj(self, expr, exp=None):
        return self._hprint_BesselBase(expr, exp, 'J')

    def _print_besseli(self, expr, exp=None):
        return self._hprint_BesselBase(expr, exp, 'I')

    def _print_besselk(self, expr, exp=None):
        return self._hprint_BesselBase(expr, exp, 'K')

    def _print_bessely(self, expr, exp=None):
        return self._hprint_BesselBase(expr, exp, 'Y')

    def _print_yn(self, expr, exp=None):
        return self._hprint_BesselBase(expr, exp, 'y')

    def _print_jn(self, expr, exp=None):
        return self._hprint_BesselBase(expr, exp, 'j')

    def _print_hankel1(self, expr, exp=None):
        return self._hprint_BesselBase(expr, exp, 'H^{(1)}')

    def _print_hankel2(self, expr, exp=None):
        return self._hprint_BesselBase(expr, exp, 'H^{(2)}')

    def _print_hn1(self, expr, exp=None):
        return self._hprint_BesselBase(expr, exp, 'h^{(1)}')

    def _print_hn2(self, expr, exp=None):
        return self._hprint_BesselBase(expr, exp, 'h^{(2)}')

    def _hprint_airy(self, expr, exp=None, notation=""):
        tex = r"\left(%s\right)" % self._print(expr.args[0])

        if exp is not None:
            return r"%s^{%s}%s" % (notation, exp, tex)
        else:
            return r"%s%s" % (notation, tex)

    def _hprint_airy_prime(self, expr, exp=None, notation=""):
        tex = r"\left(%s\right)" % self._print(expr.args[0])

        if exp is not None:
            return r"{%s^\prime}^{%s}%s" % (notation, exp, tex)
        else:
            return r"%s^\prime%s" % (notation, tex)

    def _print_airyai(self, expr, exp=None):
        return self._hprint_airy(expr, exp, 'Ai')

    def _print_airybi(self, expr, exp=None):
        return self._hprint_airy(expr, exp, 'Bi')

    def _print_airyaiprime(self, expr, exp=None):
        return self._hprint_airy_prime(expr, exp, 'Ai')

    def _print_airybiprime(self, expr, exp=None):
        return self._hprint_airy_prime(expr, exp, 'Bi')

    def _print_hyper(self, expr, exp=None):
        tex = r"{{}_{%s}F_{%s}\left(\begin{matrix} %s \\ %s \end{matrix}" \
              r"\middle| {%s} \right)}" % \
            (self._print(len(expr.ap)), self._print(len(expr.bq)),
              self._hprint_vec(expr.ap), self._hprint_vec(expr.bq),
              self._print(expr.argument))

        if exp is not None:
            tex = r"{%s}^{%s}" % (tex, self._print(exp))
        return tex

    def _print_meijerg(self, expr, exp=None):
        tex = r"{G_{%s, %s}^{%s, %s}\left(\begin{matrix} %s & %s \\" \
              r"%s & %s \end{matrix} \middle| {%s} \right)}" % \
            (self._print(len(expr.ap)), self._print(len(expr.bq)),
              self._print(len(expr.bm)), self._print(len(expr.an)),
              self._hprint_vec(expr.an), self._hprint_vec(expr.aother),
              self._hprint_vec(expr.bm), self._hprint_vec(expr.bother),
              self._print(expr.argument))

        if exp is not None:
            tex = r"{%s}^{%s}" % (tex, self._print(exp))
        return tex

    def _print_dirichlet_eta(self, expr, exp=None):
        tex = r"\left(%s\right)" % self._print(expr.args[0])
        if exp is not None:
            return r"\eta^{%s}%s" % (self._print(exp), tex)
        return r"\eta%s" % tex

    def _print_zeta(self, expr, exp=None):
        if len(expr.args) == 2:
            tex = r"\left(%s, %s\right)" % tuple(map(self._print, expr.args))
        else:
            tex = r"\left(%s\right)" % self._print(expr.args[0])
        if exp is not None:
            return r"\zeta^{%s}%s" % (self._print(exp), tex)
        return r"\zeta%s" % tex

    def _print_lerchphi(self, expr, exp=None):
        tex = r"\left(%s, %s, %s\right)" % tuple(map(self._print, expr.args))
        if exp is None:
            return r"\Phi%s" % tex
        return r"\Phi^{%s}%s" % (self._print(exp), tex)

    def _print_polylog(self, expr, exp=None):
        s, z = map(self._print, expr.args)
        tex = r"\left(%s\right)" % z
        if exp is None:
            return r"\operatorname{Li}_{%s}%s" % (s, tex)
        return r"\operatorname{Li}_{%s}^{%s}%s" % (s, self._print(exp), tex)

    def _print_jacobi(self, expr, exp=None):
        n, a, b, x = map(self._print, expr.args)
        tex = r"P_{%s}^{\left(%s,%s\right)}\left(%s\right)" % (n, a, b, x)
        if exp is not None:
            tex = r"\left(" + tex + r"\right)^{%s}" % (self._print(exp))
        return tex

    def _print_gegenbauer(self, expr, exp=None):
        n, a, x = map(self._print, expr.args)
        tex = r"C_{%s}^{\left(%s\right)}\left(%s\right)" % (n, a, x)
        if exp is not None:
            tex = r"\left(" + tex + r"\right)^{%s}" % (self._print(exp))
        return tex

    def _print_chebyshevt(self, expr, exp=None):
        n, x = map(self._print, expr.args)
        tex = r"T_{%s}\left(%s\right)" % (n, x)
        if exp is not None:
            tex = r"\left(" + tex + r"\right)^{%s}" % (self._print(exp))
        return tex

    def _print_chebyshevu(self, expr, exp=None):
        n, x = map(self._print, expr.args)
        tex = r"U_{%s}\left(%s\right)" % (n, x)
        if exp is not None:
            tex = r"\left(" + tex + r"\right)^{%s}" % (self._print(exp))
        return tex

    def _print_legendre(self, expr, exp=None):
        n, x = map(self._print, expr.args)
        tex = r"P_{%s}\left(%s\right)" % (n, x)
        if exp is not None:
            tex = r"\left(" + tex + r"\right)^{%s}" % (self._print(exp))
        return tex

    def _print_assoc_legendre(self, expr, exp=None):
        n, a, x = map(self._print, expr.args)
        tex = r"P_{%s}^{\left(%s\right)}\left(%s\right)" % (n, a, x)
        if exp is not None:
            tex = r"\left(" + tex + r"\right)^{%s}" % (self._print(exp))
        return tex

    def _print_hermite(self, expr, exp=None):
        n, x = map(self._print, expr.args)
        tex = r"H_{%s}\left(%s\right)" % (n, x)
        if exp is not None:
            tex = r"\left(" + tex + r"\right)^{%s}" % (self._print(exp))
        return tex

    def _print_laguerre(self, expr, exp=None):
        n, x = map(self._print, expr.args)
        tex = r"L_{%s}\left(%s\right)" % (n, x)
        if exp is not None:
            tex = r"\left(" + tex + r"\right)^{%s}" % (self._print(exp))
        return tex

    def _print_assoc_laguerre(self, expr, exp=None):
        n, a, x = map(self._print, expr.args)
        tex = r"L_{%s}^{\left(%s\right)}\left(%s\right)" % (n, a, x)
        if exp is not None:
            tex = r"\left(" + tex + r"\right)^{%s}" % (self._print(exp))
        return tex

    def _print_Ynm(self, expr, exp=None):
        n, m, theta, phi = map(self._print, expr.args)
        tex = r"Y_{%s}^{%s}\left(%s,%s\right)" % (n, m, theta, phi)
        if exp is not None:
            tex = r"\left(" + tex + r"\right)^{%s}" % (self._print(exp))
        return tex

    def _print_Znm(self, expr, exp=None):
        n, m, theta, phi = map(self._print, expr.args)
        tex = r"Z_{%s}^{%s}\left(%s,%s\right)" % (n, m, theta, phi)
        if exp is not None:
            tex = r"\left(" + tex + r"\right)^{%s}" % (self._print(exp))
        return tex

    def _print_Rational(self, expr):
        if expr.q != 1:
            sign = ""
            p = expr.p
            if expr.p < 0:
                sign = "- "
                p = -p
            if self._settings['fold_short_frac']:
                return r"%s%d / %d" % (sign, p, expr.q)
            return r"%s\frac{%d}{%d}" % (sign, p, expr.q)
        else:
            return self._print(expr.p)

    def _print_Order(self, expr):
        s = self._print(expr.expr)
        if expr.point and any(p != S.Zero for p in expr.point) or \
           len(expr.variables) > 1:
            s += '; '
            if len(expr.variables) > 1:
                s += self._print(expr.variables)
            elif expr.variables:
                s += self._print(expr.variables[0])
            s += r'\rightarrow '
            if len(expr.point) > 1:
                s += self._print(expr.point)
            else:
                s += self._print(expr.point[0])
        return r"O\left(%s\right)" % s

    def _print_Symbol(self, expr, style='plain'):
        if expr in self._settings['symbol_names']:
            return self._settings['symbol_names'][expr]

        result = self._deal_with_super_sub(expr.name) if \
            '\\' not in expr.name else expr.name

        if style == 'bold':
            result = r"\mathbf{{{}}}".format(result)

        return result

    _print_RandomSymbol = _print_Symbol

    def _print_MatrixSymbol(self, expr):
        return self._print_Symbol(expr,
                                  style=self._settings['mat_symbol_style'])

    def _deal_with_super_sub(self, string):
        if '{' in string:
            return string

        name, supers, subs = split_super_sub(string)

        name = translate(name)
        supers = [translate(sup) for sup in supers]
        subs = [translate(sub) for sub in subs]

        # glue all items together:
        if supers:
            name += "^{%s}" % " ".join(supers)
        if subs:
            name += "_{%s}" % " ".join(subs)

        return name

    def _print_Relational(self, expr):
        if self._settings['itex']:
            gt = r"\gt"
            lt = r"\lt"
        else:
            gt = ">"
            lt = "<"

        charmap = {
            "==": "=",
            ">": gt,
            "<": lt,
            ">=": r"\geq",
            "<=": r"\leq",
            "!=": r"\neq",
        }

        return "%s %s %s" % (self._print(expr.lhs),
                             charmap[expr.rel_op], self._print(expr.rhs))

    def _print_Piecewise(self, expr):
        ecpairs = [r"%s & \text{for}\: %s" % (self._print(e), self._print(c))
                   for e, c in expr.args[:-1]]
        if expr.args[-1].cond == true:
            ecpairs.append(r"%s & \text{otherwise}" %
                           self._print(expr.args[-1].expr))
        else:
            ecpairs.append(r"%s & \text{for}\: %s" %
                           (self._print(expr.args[-1].expr),
                            self._print(expr.args[-1].cond)))
        tex = r"\begin{cases} %s \end{cases}"
        return tex % r" \\".join(ecpairs)

    def _print_MatrixBase(self, expr):
        lines = []

        for line in range(expr.rows):  # horrible, should be 'rows'
            lines.append(" & ".join([self._print(i) for i in expr[line, :]]))

        mat_str = self._settings['mat_str']
        if mat_str is None:
            if self._settings['mode'] == 'inline':
                mat_str = 'smallmatrix'
            else:
                if (expr.cols <= 10) is True:
                    mat_str = 'matrix'
                else:
                    mat_str = 'array'

        out_str = r'\begin{%MATSTR%}%s\end{%MATSTR%}'
        out_str = out_str.replace('%MATSTR%', mat_str)
        if mat_str == 'array':
            out_str = out_str.replace('%s', '{' + 'c'*expr.cols + '}%s')
        if self._settings['mat_delim']:
            left_delim = self._settings['mat_delim']
            right_delim = self._delim_dict[left_delim]
            out_str = r'\left' + left_delim + out_str + \
                      r'\right' + right_delim
        return out_str % r"\\".join(lines)
    _print_ImmutableMatrix = _print_ImmutableDenseMatrix \
                           = _print_Matrix \
                           = _print_MatrixBase

    def _print_MatrixElement(self, expr):
        return self.parenthesize(expr.parent, PRECEDENCE["Atom"], strict=True)\
            + '_{%s, %s}' % (self._print(expr.i), self._print(expr.j))

    def _print_MatrixSlice(self, expr):
        def latexslice(x):
            x = list(x)
            if x[2] == 1:
                del x[2]
            if x[1] == x[0] + 1:
                del x[1]
            if x[0] == 0:
                x[0] = ''
            return ':'.join(map(self._print, x))
        return (self._print(expr.parent) + r'\left[' +
                latexslice(expr.rowslice) + ', ' +
                latexslice(expr.colslice) + r'\right]')

    def _print_BlockMatrix(self, expr):
        return self._print(expr.blocks)

    def _print_Transpose(self, expr):
        mat = expr.arg
        from sympy.matrices import MatrixSymbol
        if not isinstance(mat, MatrixSymbol):
            return r"\left(%s\right)^T" % self._print(mat)
        else:
            return "%s^T" % self._print(mat)

    def _print_Trace(self, expr):
        mat = expr.arg
        return r"\operatorname{tr}\left(%s \right)" % self._print(mat)

    def _print_Adjoint(self, expr):
        mat = expr.arg
        from sympy.matrices import MatrixSymbol
        if not isinstance(mat, MatrixSymbol):
            return r"\left(%s\right)^\dagger" % self._print(mat)
        else:
            return r"%s^\dagger" % self._print(mat)

    def _print_MatMul(self, expr):
        from sympy import MatMul, Mul

        parens = lambda x: self.parenthesize(x, precedence_traditional(expr),
                                             False)

        args = expr.args
        if isinstance(args[0], Mul):
            args = args[0].as_ordered_factors() + list(args[1:])
        else:
            args = list(args)

        if isinstance(expr, MatMul) and _coeff_isneg(expr):
            if args[0] == -1:
                args = args[1:]
            else:
                args[0] = -args[0]
            return '- ' + ' '.join(map(parens, args))
        else:
            return ' '.join(map(parens, args))

    def _print_Mod(self, expr, exp=None):
        if exp is not None:
            return r'\left(%s\bmod{%s}\right)^{%s}' % \
                (self.parenthesize(expr.args[0], PRECEDENCE['Mul'],
                                   strict=True), self._print(expr.args[1]),
                 self._print(exp))
        return r'%s\bmod{%s}' % (self.parenthesize(expr.args[0],
                                 PRECEDENCE['Mul'], strict=True),
                                 self._print(expr.args[1]))

    def _print_HadamardProduct(self, expr):
        from sympy import Add, MatAdd, MatMul

        def parens(x):
            if isinstance(x, (Add, MatAdd, MatMul)):
                return r"\left(%s\right)" % self._print(x)
            return self._print(x)
        return r' \circ '.join(map(parens, expr.args))

    def _print_KroneckerProduct(self, expr):
        from sympy import Add, MatAdd, MatMul

        def parens(x):
            if isinstance(x, (Add, MatAdd, MatMul)):
                return r"\left(%s\right)" % self._print(x)
            return self._print(x)
        return r' \otimes '.join(map(parens, expr.args))

    def _print_MatPow(self, expr):
        base, exp = expr.base, expr.exp
        from sympy.matrices import MatrixSymbol
        if not isinstance(base, MatrixSymbol):
            return r"\left(%s\right)^{%s}" % (self._print(base),
                                              self._print(exp))
        else:
            return "%s^{%s}" % (self._print(base), self._print(exp))

    def _print_ZeroMatrix(self, Z):
        return r"\mathbb{0}"

    def _print_Identity(self, I):
        return r"\mathbb{I}"

    def _print_NDimArray(self, expr):

        if expr.rank() == 0:
            return self._print(expr[()])

        mat_str = self._settings['mat_str']
        if mat_str is None:
            if self._settings['mode'] == 'inline':
                mat_str = 'smallmatrix'
            else:
                if (expr.rank() == 0) or (expr.shape[-1] <= 10):
                    mat_str = 'matrix'
                else:
                    mat_str = 'array'
        block_str = r'\begin{%MATSTR%}%s\end{%MATSTR%}'
        block_str = block_str.replace('%MATSTR%', mat_str)
        if self._settings['mat_delim']:
            left_delim = self._settings['mat_delim']
            right_delim = self._delim_dict[left_delim]
            block_str = r'\left' + left_delim + block_str + \
                        r'\right' + right_delim

        if expr.rank() == 0:
            return block_str % ""

        level_str = [[]] + [[] for i in range(expr.rank())]
        shape_ranges = [list(range(i)) for i in expr.shape]
        for outer_i in itertools.product(*shape_ranges):
            level_str[-1].append(self._print(expr[outer_i]))
            even = True
            for back_outer_i in range(expr.rank()-1, -1, -1):
                if len(level_str[back_outer_i+1]) < expr.shape[back_outer_i]:
                    break
                if even:
                    level_str[back_outer_i].append(
                        r" & ".join(level_str[back_outer_i+1]))
                else:
                    level_str[back_outer_i].append(
                        block_str % (r"\\".join(level_str[back_outer_i+1])))
                    if len(level_str[back_outer_i+1]) == 1:
                        level_str[back_outer_i][-1] = r"\left[" + \
                            level_str[back_outer_i][-1] + r"\right]"
                even = not even
                level_str[back_outer_i+1] = []

        out_str = level_str[0][0]

        if expr.rank() % 2 == 1:
            out_str = block_str % out_str

        return out_str

    _print_ImmutableDenseNDimArray = _print_NDimArray
    _print_ImmutableSparseNDimArray = _print_NDimArray
    _print_MutableDenseNDimArray = _print_NDimArray
    _print_MutableSparseNDimArray = _print_NDimArray

    def _printer_tensor_indices(self, name, indices, index_map={}):
        out_str = self._print(name)
        last_valence = None
        prev_map = None
        for index in indices:
            new_valence = index.is_up
            if ((index in index_map) or prev_map) and \
                    last_valence == new_valence:
                out_str += ","
            if last_valence != new_valence:
                if last_valence is not None:
                    out_str += "}"
                if index.is_up:
                    out_str += "{}^{"
                else:
                    out_str += "{}_{"
            out_str += self._print(index.args[0])
            if index in index_map:
                out_str += "="
                out_str += self._print(index_map[index])
                prev_map = True
            else:
                prev_map = False
            last_valence = new_valence
        if last_valence is not None:
            out_str += "}"
        return out_str

    def _print_Tensor(self, expr):
        name = expr.args[0].args[0]
        indices = expr.get_indices()
        return self._printer_tensor_indices(name, indices)

    def _print_TensorElement(self, expr):
        name = expr.expr.args[0].args[0]
        indices = expr.expr.get_indices()
        index_map = expr.index_map
        return self._printer_tensor_indices(name, indices, index_map)

    def _print_TensMul(self, expr):
        # prints expressions like "A(a)", "3*A(a)", "(1+x)*A(a)"
        sign, args = expr._get_args_for_traditional_printer()
        return sign + "".join(
            [self.parenthesize(arg, precedence(expr)) for arg in args]
        )

    def _print_TensAdd(self, expr):
        a = []
        args = expr.args
        for x in args:
            a.append(self.parenthesize(x, precedence(expr)))
        a.sort()
        s = ' + '.join(a)
        s = s.replace('+ -', '- ')
        return s

    def _print_TensorIndex(self, expr):
        return "{}%s{%s}" % (
            "^" if expr.is_up else "_",
            self._print(expr.args[0])
        )
        return self._print(expr.args[0])

    def _print_tuple(self, expr):
        return r"\left( %s\right)" % \
            r", \  ".join([self._print(i) for i in expr])

    def _print_TensorProduct(self, expr):
        elements = [self._print(a) for a in expr.args]
        return r' \otimes '.join(elements)

    def _print_WedgeProduct(self, expr):
        elements = [self._print(a) for a in expr.args]
        return r' \wedge '.join(elements)

    def _print_Tuple(self, expr):
        return self._print_tuple(expr)

    def _print_list(self, expr):
        return r"\left[ %s\right]" % \
            r", \  ".join([self._print(i) for i in expr])

    def _print_dict(self, d):
        keys = sorted(d.keys(), key=default_sort_key)
        items = []

        for key in keys:
            val = d[key]
            items.append("%s : %s" % (self._print(key), self._print(val)))

        return r"\left\{ %s\right\}" % r", \  ".join(items)

    def _print_Dict(self, expr):
        return self._print_dict(expr)

    def _print_DiracDelta(self, expr, exp=None):
        if len(expr.args) == 1 or expr.args[1] == 0:
            tex = r"\delta\left(%s\right)" % self._print(expr.args[0])
        else:
            tex = r"\delta^{\left( %s \right)}\left( %s \right)" % (
                self._print(expr.args[1]), self._print(expr.args[0]))
        if exp:
            tex = r"\left(%s\right)^{%s}" % (tex, exp)
        return tex

    def _print_SingularityFunction(self, expr):
        shift = self._print(expr.args[0] - expr.args[1])
        power = self._print(expr.args[2])
        tex = r"{\left\langle %s \right\rangle}^{%s}" % (shift, power)
        return tex

    def _print_Heaviside(self, expr, exp=None):
        tex = r"\theta\left(%s\right)" % self._print(expr.args[0])
        if exp:
            tex = r"\left(%s\right)^{%s}" % (tex, exp)
        return tex

    def _print_KroneckerDelta(self, expr, exp=None):
        i = self._print(expr.args[0])
        j = self._print(expr.args[1])
        if expr.args[0].is_Atom and expr.args[1].is_Atom:
            tex = r'\delta_{%s %s}' % (i, j)
        else:
            tex = r'\delta_{%s, %s}' % (i, j)
        if exp is not None:
            tex = r'\left(%s\right)^{%s}' % (tex, exp)
        return tex

    def _print_LeviCivita(self, expr, exp=None):
        indices = map(self._print, expr.args)
        if all(x.is_Atom for x in expr.args):
            tex = r'\varepsilon_{%s}' % " ".join(indices)
        else:
            tex = r'\varepsilon_{%s}' % ", ".join(indices)
        if exp:
            tex = r'\left(%s\right)^{%s}' % (tex, exp)
        return tex

    def _print_ProductSet(self, p):
        if len(p.sets) > 1 and not has_variety(p.sets):
            return self._print(p.sets[0]) + "^{%d}" % len(p.sets)
        else:
            return r" \times ".join(self._print(set) for set in p.sets)

    def _print_RandomDomain(self, d):
        if hasattr(d, 'as_boolean'):
            return '\\text{Domain: }' + self._print(d.as_boolean())
        elif hasattr(d, 'set'):
            return ('\\text{Domain: }' + self._print(d.symbols) + '\\text{ in }' +
                    self._print(d.set))
        elif hasattr(d, 'symbols'):
            return '\\text{Domain on }' + self._print(d.symbols)
        else:
            return self._print(None)

    def _print_FiniteSet(self, s):
        items = sorted(s.args, key=default_sort_key)
        return self._print_set(items)

    def _print_set(self, s):
        items = sorted(s, key=default_sort_key)
        items = ", ".join(map(self._print, items))
        return r"\left\{%s\right\}" % items

    _print_frozenset = _print_set

    def _print_Range(self, s):
        dots = r'\ldots'

        if s.start.is_infinite:
            printset = s.start, dots, s[-1] - s.step, s[-1]
        elif s.stop.is_infinite or len(s) > 4:
            it = iter(s)
            printset = next(it), next(it), dots, s[-1]
        else:
            printset = tuple(s)

        return (r"\left\{" +
                r", ".join(self._print(el) for el in printset) +
                r"\right\}")

    def _print_SeqFormula(self, s):
        if len(s.start.free_symbols) > 0 or len(s.stop.free_symbols) > 0:
            return r"\left\{%s\right\}_{%s=%s}^{%s}" % (
                self._print(s.formula),
                self._print(s.variables[0]),
                self._print(s.start),
                self._print(s.stop)
            )
        if s.start is S.NegativeInfinity:
            stop = s.stop
            printset = (r'\ldots', s.coeff(stop - 3), s.coeff(stop - 2),
                        s.coeff(stop - 1), s.coeff(stop))
        elif s.stop is S.Infinity or s.length > 4:
            printset = s[:4]
            printset.append(r'\ldots')
        else:
            printset = tuple(s)

        return (r"\left[" +
                r", ".join(self._print(el) for el in printset) +
                r"\right]")

    _print_SeqPer = _print_SeqFormula
    _print_SeqAdd = _print_SeqFormula
    _print_SeqMul = _print_SeqFormula

    def _print_Interval(self, i):
        if i.start == i.end:
            return r"\left\{%s\right\}" % self._print(i.start)

        else:
            if i.left_open:
                left = '('
            else:
                left = '['

            if i.right_open:
                right = ')'
            else:
                right = ']'

            return r"\left%s%s, %s\right%s" % \
                   (left, self._print(i.start), self._print(i.end), right)

    def _print_AccumulationBounds(self, i):
        return r"\left\langle %s, %s\right\rangle" % \
                (self._print(i.min), self._print(i.max))

    def _print_Union(self, u):
        return r" \cup ".join([self._print(i) for i in u.args])

    def _print_Complement(self, u):
        return r" \setminus ".join([self._print(i) for i in u.args])

    def _print_Intersection(self, u):
        return r" \cap ".join([self._print(i) for i in u.args])

    def _print_SymmetricDifference(self, u):
        return r" \triangle ".join([self._print(i) for i in u.args])

    def _print_EmptySet(self, e):
        return r"\emptyset"

    def _print_Naturals(self, n):
        return r"\mathbb{N}"

    def _print_Naturals0(self, n):
        return r"\mathbb{N}_0"

    def _print_Integers(self, i):
        return r"\mathbb{Z}"

    def _print_Reals(self, i):
        return r"\mathbb{R}"

    def _print_Complexes(self, i):
        return r"\mathbb{C}"

    def _print_ImageSet(self, s):
        sets = s.args[1:]
        varsets = [r"%s \in %s" % (self._print(var), self._print(setv))
                   for var, setv in zip(s.lamda.variables, sets)]
        return r"\left\{%s\; |\; %s\right\}" % (
            self._print(s.lamda.expr),
            ', '.join(varsets))

    def _print_ConditionSet(self, s):
        vars_print = ', '.join([self._print(var) for var in Tuple(s.sym)])
        if s.base_set is S.UniversalSet:
            return r"\left\{%s \mid %s \right\}" % \
                (vars_print, self._print(s.condition.as_expr()))

        return r"\left\{%s \mid %s \in %s \wedge %s \right\}" % (
            vars_print,
            vars_print,
            self._print(s.base_set),
            self._print(s.condition))

    def _print_ComplexRegion(self, s):
        vars_print = ', '.join([self._print(var) for var in s.variables])
        return r"\left\{%s\; |\; %s \in %s \right\}" % (
            self._print(s.expr),
            vars_print,
            self._print(s.sets))

    def _print_Contains(self, e):
        return r"%s \in %s" % tuple(self._print(a) for a in e.args)

    def _print_FourierSeries(self, s):
        return self._print_Add(s.truncate()) + self._print(r' + \ldots')

    def _print_FormalPowerSeries(self, s):
        return self._print_Add(s.infinite)

    def _print_FiniteField(self, expr):
        return r"\mathbb{F}_{%s}" % expr.mod

    def _print_IntegerRing(self, expr):
        return r"\mathbb{Z}"

    def _print_RationalField(self, expr):
        return r"\mathbb{Q}"

    def _print_RealField(self, expr):
        return r"\mathbb{R}"

    def _print_ComplexField(self, expr):
        return r"\mathbb{C}"

    def _print_PolynomialRing(self, expr):
        domain = self._print(expr.domain)
        symbols = ", ".join(map(self._print, expr.symbols))
        return r"%s\left[%s\right]" % (domain, symbols)

    def _print_FractionField(self, expr):
        domain = self._print(expr.domain)
        symbols = ", ".join(map(self._print, expr.symbols))
        return r"%s\left(%s\right)" % (domain, symbols)

    def _print_PolynomialRingBase(self, expr):
        domain = self._print(expr.domain)
        symbols = ", ".join(map(self._print, expr.symbols))
        inv = ""
        if not expr.is_Poly:
            inv = r"S_<^{-1}"
        return r"%s%s\left[%s\right]" % (inv, domain, symbols)

    def _print_Poly(self, poly):
        cls = poly.__class__.__name__
        terms = []
        for monom, coeff in poly.terms():
            s_monom = ''
            for i, exp in enumerate(monom):
                if exp > 0:
                    if exp == 1:
                        s_monom += self._print(poly.gens[i])
                    else:
                        s_monom += self._print(pow(poly.gens[i], exp))

            if coeff.is_Add:
                if s_monom:
                    s_coeff = r"\left(%s\right)" % self._print(coeff)
                else:
                    s_coeff = self._print(coeff)
            else:
                if s_monom:
                    if coeff is S.One:
                        terms.extend(['+', s_monom])
                        continue

                    if coeff is S.NegativeOne:
                        terms.extend(['-', s_monom])
                        continue

                s_coeff = self._print(coeff)

            if not s_monom:
                s_term = s_coeff
            else:
                s_term = s_coeff + " " + s_monom

            if s_term.startswith('-'):
                terms.extend(['-', s_term[1:]])
            else:
                terms.extend(['+', s_term])

        if terms[0] in ['-', '+']:
            modifier = terms.pop(0)

            if modifier == '-':
                terms[0] = '-' + terms[0]

        expr = ' '.join(terms)
        gens = list(map(self._print, poly.gens))
        domain = "domain=%s" % self._print(poly.get_domain())

        args = ", ".join([expr] + gens + [domain])
        if cls in accepted_latex_functions:
            tex = r"\%s {\left(%s \right)}" % (cls, args)
        else:
            tex = r"\operatorname{%s}{\left( %s \right)}" % (cls, args)

        return tex

    def _print_ComplexRootOf(self, root):
        cls = root.__class__.__name__
        if cls == "ComplexRootOf":
            cls = "CRootOf"
        expr = self._print(root.expr)
        index = root.index
        if cls in accepted_latex_functions:
            return r"\%s {\left(%s, %d\right)}" % (cls, expr, index)
        else:
            return r"\operatorname{%s} {\left(%s, %d\right)}" % (cls, expr,
                                                                 index)

    def _print_RootSum(self, expr):
        cls = expr.__class__.__name__
        args = [self._print(expr.expr)]

        if expr.fun is not S.IdentityFunction:
            args.append(self._print(expr.fun))

        if cls in accepted_latex_functions:
            return r"\%s {\left(%s\right)}" % (cls, ", ".join(args))
        else:
            return r"\operatorname{%s} {\left(%s\right)}" % (cls,
                                                             ", ".join(args))

    def _print_PolyElement(self, poly):
        mul_symbol = self._settings['mul_symbol_latex']
        return poly.str(self, PRECEDENCE, "{%s}^{%d}", mul_symbol)

    def _print_FracElement(self, frac):
        if frac.denom == 1:
            return self._print(frac.numer)
        else:
            numer = self._print(frac.numer)
            denom = self._print(frac.denom)
            return r"\frac{%s}{%s}" % (numer, denom)

    def _print_euler(self, expr, exp=None):
        m, x = (expr.args[0], None) if len(expr.args) == 1 else expr.args
        tex = r"E_{%s}" % self._print(m)
        if exp is not None:
            tex = r"%s^{%s}" % (tex, self._print(exp))
        if x is not None:
            tex = r"%s\left(%s\right)" % (tex, self._print(x))
        return tex

    def _print_catalan(self, expr, exp=None):
        tex = r"C_{%s}" % self._print(expr.args[0])
        if exp is not None:
            tex = r"%s^{%s}" % (tex, self._print(exp))
        return tex

    def _print_UnifiedTransform(self, expr, s, inverse=False):
        return r"\mathcal{{{}}}{}_{{{}}}\left[{}\right]\left({}\right)".format(s, '^{-1}' if inverse else '', self._print(expr.args[1]), self._print(expr.args[0]), self._print(expr.args[2]))

    def _print_MellinTransform(self, expr):
<<<<<<< HEAD
        return self._print_UnifiedTransform(expr, 'M')

    def _print_InverseMellinTransform(self, expr):
        return self._print_UnifiedTransform(expr, 'M', True)

    def _print_LaplaceTransform(self, expr):
        return self._print_UnifiedTransform(expr, 'L')

    def _print_InverseLaplaceTransform(self, expr):
        return self._print_UnifiedTransform(expr, 'L', True)

    def _print_FourierTransform(self, expr):
        return self._print_UnifiedTransform(expr, 'F')

    def _print_InverseFourierTransform(self, expr):
        return self._print_UnifiedTransform(expr, 'F', True)

    def _print_SineTransform(self, expr):
        return self._print_UnifiedTransform(expr, 'SIN')

    def _print_InverseSineTransform(self, expr):
        return self._print_UnifiedTransform(expr, 'SIN', True)

    def _print_CosineTransform(self, expr):
        return self._print_UnifiedTransform(expr, 'COS')

    def _print_InverseCosineTransform(self, expr):
        return self._print_UnifiedTransform(expr, 'COS', True)
=======
        return r"\mathcal{M}_{%s}\left[%s\right]\left(%s\right)" % \
            (self._print(expr.args[1]), self._print(expr.args[0]),
             self._print(expr.args[2]))

    def _print_InverseMellinTransform(self, expr):
        return r"\mathcal{M}^{-1}_{%s}\left[%s\right]\left(%s\right)" % \
            (self._print(expr.args[1]), self._print(expr.args[0]),
             self._print(expr.args[2]))

    def _print_LaplaceTransform(self, expr):
        return r"\mathcal{L}_{%s}\left[%s\right]\left(%s\right)" % \
            (self._print(expr.args[1]), self._print(expr.args[0]),
             self._print(expr.args[2]))

    def _print_InverseLaplaceTransform(self, expr):
        return r"\mathcal{L}^{-1}_{%s}\left[%s\right]\left(%s\right)" % \
            (self._print(expr.args[1]), self._print(expr.args[0]),
             self._print(expr.args[2]))

    def _print_FourierTransform(self, expr):
        return r"\mathcal{F}_{%s}\left[%s\right]\left(%s\right)" % \
            (self._print(expr.args[1]), self._print(expr.args[0]),
             self._print(expr.args[2]))

    def _print_InverseFourierTransform(self, expr):
        return r"\mathcal{F}^{-1}_{%s}\left[%s\right]\left(%s\right)" % \
            (self._print(expr.args[1]), self._print(expr.args[0]),
             self._print(expr.args[2]))

    def _print_SineTransform(self, expr):
        return r"\mathcal{SIN}_{%s}\left[%s\right]\left(%s\right)" % \
            (self._print(expr.args[1]), self._print(expr.args[0]),
             self._print(expr.args[2]))

    def _print_InverseSineTransform(self, expr):
        return r"\mathcal{SIN}^{-1}_{%s}\left[%s\right]\left(%s\right)" % \
            (self._print(expr.args[1]), self._print(expr.args[0]),
             self._print(expr.args[2]))

    def _print_CosineTransform(self, expr):
        return r"\mathcal{COS}_{%s}\left[%s\right]\left(%s\right)" % \
            (self._print(expr.args[1]), self._print(expr.args[0]),
             self._print(expr.args[2]))

    def _print_InverseCosineTransform(self, expr):
        return r"\mathcal{COS}^{-1}_{%s}\left[%s\right]\left(%s\right)" % \
            (self._print(expr.args[1]), self._print(expr.args[0]),
             self._print(expr.args[2]))
>>>>>>> 93a65b9b

    def _print_DMP(self, p):
        try:
            if p.ring is not None:
                # TODO incorporate order
                return self._print(p.ring.to_sympy(p))
        except SympifyError:
            pass
        return self._print(repr(p))

    def _print_DMF(self, p):
        return self._print_DMP(p)

    def _print_Object(self, object):
        return self._print(Symbol(object.name))

    def _print_Morphism(self, morphism):
        domain = self._print(morphism.domain)
        codomain = self._print(morphism.codomain)
        return "%s\\rightarrow %s" % (domain, codomain)

    def _print_NamedMorphism(self, morphism):
        pretty_name = self._print(Symbol(morphism.name))
        pretty_morphism = self._print_Morphism(morphism)
        return "%s:%s" % (pretty_name, pretty_morphism)

    def _print_IdentityMorphism(self, morphism):
        from sympy.categories import NamedMorphism
        return self._print_NamedMorphism(NamedMorphism(
            morphism.domain, morphism.codomain, "id"))

    def _print_CompositeMorphism(self, morphism):
        # All components of the morphism have names and it is thus
        # possible to build the name of the composite.
        component_names_list = [self._print(Symbol(component.name)) for
                                component in morphism.components]
        component_names_list.reverse()
        component_names = "\\circ ".join(component_names_list) + ":"

        pretty_morphism = self._print_Morphism(morphism)
        return component_names + pretty_morphism

    def _print_Category(self, morphism):
        return r"\mathbf{{{}}}".format(self._print(Symbol(morphism.name)))

    def _print_Diagram(self, diagram):
        if not diagram.premises:
            # This is an empty diagram.
            return self._print(S.EmptySet)

        latex_result = self._print(diagram.premises)
        if diagram.conclusions:
            latex_result += "\\Longrightarrow %s" % \
                            self._print(diagram.conclusions)

        return latex_result

    def _print_DiagramGrid(self, grid):
        latex_result = "\\begin{array}{%s}\n" % ("c" * grid.width)

        for i in range(grid.height):
            for j in range(grid.width):
                if grid[i, j]:
                    latex_result += latex(grid[i, j])
                latex_result += " "
                if j != grid.width - 1:
                    latex_result += "& "

            if i != grid.height - 1:
                latex_result += "\\\\"
            latex_result += "\n"

        latex_result += "\\end{array}\n"
        return latex_result

    def _print_FreeModule(self, M):
        return '{{{}}}^{{{}}}'.format(self._print(M.ring), self._print(M.rank))

    def _print_FreeModuleElement(self, m):
        # Print as row vector for convenience, for now.
        return r"\left[ {} \right]".format(",".join(
            '{' + self._print(x) + '}' for x in m))

    def _print_SubModule(self, m):
        return r"\left\langle {} \right\rangle".format(",".join(
            '{' + self._print(x) + '}' for x in m.gens))

    def _print_ModuleImplementedIdeal(self, m):
        return r"\left\langle {} \right\rangle".format(",".join(
            '{' + self._print(x) + '}' for [x] in m._module.gens))

    def _print_Quaternion(self, expr):
        # TODO: This expression is potentially confusing,
        # shall we print it as `Quaternion( ... )`?
        s = [self.parenthesize(i, PRECEDENCE["Mul"], strict=True)
             for i in expr.args]
        a = [s[0]] + [i+" "+j for i, j in zip(s[1:], "ijk")]
        return " + ".join(a)

    def _print_QuotientRing(self, R):
        # TODO nicer fractions for few generators...
<<<<<<< HEAD
        return r"\frac{{{}}}{{{}}}".format(self._print(R.ring), self._print(R.base_ideal))

    def _print_QuotientRingElement(self, x):
        return r"{{{}}} + {{{}}}".format(self._print(x.data), self._print(x.ring.base_ideal))
=======
        return r"\frac{%s}{%s}" % (self._print(R.ring),
                                   self._print(R.base_ideal))

    def _print_QuotientRingElement(self, x):
        return r"{%s} + {%s}" % (self._print(x.data),
                                 self._print(x.ring.base_ideal))
>>>>>>> 93a65b9b

    def _print_QuotientModuleElement(self, m):
        return r"{{{}}} + {{{}}}".format(self._print(m.data),
                                 self._print(m.module.killed_module))

    def _print_QuotientModule(self, M):
        # TODO nicer fractions for few generators...
        return r"\frac{{{}}}{{{}}}".format(self._print(M.base),
                                   self._print(M.killed_module))

    def _print_MatrixHomomorphism(self, h):
<<<<<<< HEAD
        return r"{{{}}} : {{{}}} \to {{{}}}".format(self._print(h._sympy_matrix()),
            self._print(h.domain), self._print(h.codomain))
=======
        return r"{%s} : {%s} \to {%s}" % (self._print(h._sympy_matrix()),
                                          self._print(h.domain),
                                          self._print(h.codomain))
>>>>>>> 93a65b9b

    def _print_BaseScalarField(self, field):
        string = field._coord_sys._names[field._index]
        return r'\mathbf{{{}}}'.format(self._print(Symbol(string)))

    def _print_BaseVectorField(self, field):
        string = field._coord_sys._names[field._index]
        return r'\partial_{{{}}}'.format(self._print(Symbol(string)))

    def _print_Differential(self, diff):
        field = diff._form_field
        if hasattr(field, '_coord_sys'):
            string = field._coord_sys._names[field._index]
            return r'\operatorname{{d}}{}'.format(self._print(Symbol(string)))
        else:
            string = self._print(field)
            return r'\operatorname{{d}}\left({}\right)'.format(string)

    def _print_Tr(self, p):
        # TODO: Handle indices
        contents = self._print(p.args[0])
        return r'\operatorname{{tr}}\left({}\right)'.format(contents)

    def _print_totient(self, expr, exp=None):
        if exp is not None:
            return r'\left(\phi\left(%s\right)\right)^{%s}' % \
                (self._print(expr.args[0]), self._print(exp))
        return r'\phi\left(%s\right)' % self._print(expr.args[0])

    def _print_reduced_totient(self, expr, exp=None):
        if exp is not None:
            return r'\left(\lambda\left(%s\right)\right)^{%s}' % \
                (self._print(expr.args[0]), self._print(exp))
        return r'\lambda\left(%s\right)' % self._print(expr.args[0])

    def _print_divisor_sigma(self, expr, exp=None):
        if len(expr.args) == 2:
            tex = r"_%s\left(%s\right)" % tuple(map(self._print,
                                                (expr.args[1], expr.args[0])))
        else:
            tex = r"\left(%s\right)" % self._print(expr.args[0])
        if exp is not None:
            return r"\sigma^{%s}%s" % (self._print(exp), tex)
        return r"\sigma%s" % tex

    def _print_udivisor_sigma(self, expr, exp=None):
        if len(expr.args) == 2:
            tex = r"_%s\left(%s\right)" % tuple(map(self._print,
                                                (expr.args[1], expr.args[0])))
        else:
            tex = r"\left(%s\right)" % self._print(expr.args[0])
        if exp is not None:
            return r"\sigma^*^{%s}%s" % (self._print(exp), tex)
        return r"\sigma^*%s" % tex

    def _print_primenu(self, expr, exp=None):
        if exp is not None:
            return r'\left(\nu\left(%s\right)\right)^{%s}' % \
                (self._print(expr.args[0]), self._print(exp))
        return r'\nu\left(%s\right)' % self._print(expr.args[0])

    def _print_primeomega(self, expr, exp=None):
        if exp is not None:
            return r'\left(\Omega\left(%s\right)\right)^{%s}' % \
                (self._print(expr.args[0]), self._print(exp))
        return r'\Omega\left(%s\right)' % self._print(expr.args[0])


def translate(s):
    r'''
    Check for a modifier ending the string.  If present, convert the
    modifier to latex and translate the rest recursively.

    Given a description of a Greek letter or other special character,
    return the appropriate latex.

    Let everything else pass as given.

    >>> from sympy.printing.latex import translate
    >>> translate('alphahatdotprime')
    "{\\dot{\\hat{\\alpha}}}'"
    '''
    # Process the rest
    tex = tex_greek_dictionary.get(s)
    if tex:
        return tex
    elif s.lower() in greek_letters_set:
        return "\\" + s.lower()
    elif s in other_symbols:
        return "\\" + s
    else:
        # Process modifiers, if any, and recurse
        for key in sorted(modifier_dict.keys(), key=lambda k:len(k), reverse=True):
            if s.lower().endswith(key) and len(s) > len(key):
                return modifier_dict[key](translate(s[:-len(key)]))
        return s


def latex(expr, fold_frac_powers=False, fold_func_brackets=False,
<<<<<<< HEAD
    fold_short_frac=None, inv_trig_style="abbreviated",
    itex=False, ln_notation=False, long_frac_ratio=None,
    mat_delim="[", mat_str=None, mode="plain", mul_symbol=None,
    order=None, symbol_names=None, root_notation=True,
    mat_symbol_style="plain", imaginary_unit="i", gothic_re_im=False):
=======
          fold_short_frac=None, inv_trig_style="abbreviated",
          itex=False, ln_notation=False, long_frac_ratio=None,
          mat_delim="[", mat_str=None, mode="plain", mul_symbol=None,
          order=None, symbol_names=None, root_notation=True,
          mat_symbol_style="plain", imaginary_unit="i"):
>>>>>>> 93a65b9b
    r"""Convert the given expression to LaTeX string representation.

    Parameters
    ==========
    fold_frac_powers : boolean, optional
        Emit ``^{p/q}`` instead of ``^{\frac{p}{q}}`` for fractional powers.
    fold_func_brackets : boolean, optional
        Fold function brackets where applicable.
    fold_short_frac : boolean, optional
        Emit ``p / q`` instead of ``\frac{p}{q}`` when the denominator is
        simple enough (at most two terms and no powers). The default value is
        ``True`` for inline mode, ``False`` otherwise.
    inv_trig_style : string, optional
        How inverse trig functions should be displayed. Can be one of
        ``abbreviated``, ``full``, or ``power``. Defaults to ``abbreviated``.
    itex : boolean, optional
        Specifies if itex-specific syntax is used, including emitting
        ``$$...$$``.
    ln_notation : boolean, optional
        If set to ``True``, ``\ln`` is used instead of default ``\log``.
    long_frac_ratio : float or None, optional
        The allowed ratio of the width of the numerator to the width of the
        denominator before the printer breaks off long fractions. If ``None``
        (the default value), long fractions are not broken up.
    mat_delim : string, optional
        The delimiter to wrap around matrices. Can be one of ``[``, ``(``, or
        the empty string. Defaults to ``[``.
    mat_str : string, optional
        Which matrix environment string to emit. ``smallmatrix``, ``matrix``,
        ``array``, etc. Defaults to ``smallmatrix`` for inline mode, ``matrix``
        for matrices of no more than 10 columns, and ``array`` otherwise.
    mode: string, optional
        Specifies how the generated code will be delimited. ``mode`` can be one
        of ``plain``, ``inline``, ``equation`` or ``equation*``.  If ``mode``
        is set to ``plain``, then the resulting code will not be delimited at
        all (this is the default). If ``mode`` is set to ``inline`` then inline
        LaTeX ``$...$`` will be used. If ``mode`` is set to ``equation`` or
        ``equation*``, the resulting code will be enclosed in the ``equation``
        or ``equation*`` environment (remember to import ``amsmath`` for
        ``equation*``), unless the ``itex`` option is set. In the latter case,
        the ``$$...$$`` syntax is used.
    mul_symbol : string or None, optional
        The symbol to use for multiplication. Can be one of ``None``, ``ldot``,
        ``dot``, or ``times``.
    order: string, optional
        Any of the supported monomial orderings (currently ``lex``, ``grlex``,
        or ``grevlex``), ``old``, and ``none``. This parameter does nothing for
        Mul objects. Setting order to ``old`` uses the compatibility ordering
        for Add defined in Printer. For very large expressions, set the
        ``order`` keyword to ``none`` if speed is a concern.
    symbol_names : dictionary of strings mapped to symbols, optional
        Dictionary of symbols and the custom strings they should be emitted as.
    root_notation : boolean, optional
        If set to ``False``, exponents of the form 1/n are printed in fractonal
        form. Default is ``True``, to print exponent in root form.
    mat_symbol_style : string, optional
        Can be either ``plain`` (default) or ``bold``. If set to ``bold``,
        a MatrixSymbol A will be printed as ``\mathbf{A}``, otherwise as ``A``.
    imaginary_unit : string, optional
        String to use for the imaginary unit. Defined options are "i" (default)
        and "j". Adding "r" or "t" in front gives ``\mathrm`` or ``\text``, so
        "ri" leads to ``\mathrm{i}`` which gives `\mathrm{i}`.
    gothic_re_im : boolean, optional
        If set to ``True``, `\Re` and `\Im` is used for ``re`` and ``im``, respectively.
        The default is ``False`` leading to `\operatorname{re}` and `\operatorname{im}`.

    Notes
    =====

    Not using a print statement for printing, results in double backslashes for
    latex commands since that's the way Python escapes backslashes in strings.

    >>> from sympy import latex, Rational
    >>> from sympy.abc import tau
    >>> latex((2*tau)**Rational(7,2))
    '8 \\sqrt{2} \\tau^{\\frac{7}{2}}'
    >>> print(latex((2*tau)**Rational(7,2)))
    8 \sqrt{2} \tau^{\frac{7}{2}}

    Examples
    ========

    >>> from sympy import latex, pi, sin, asin, Integral, Matrix, Rational, log
    >>> from sympy.abc import x, y, mu, r, tau

    Basic usage:

    >>> print(latex((2*tau)**Rational(7,2)))
    8 \sqrt{2} \tau^{\frac{7}{2}}

    ``mode`` and ``itex`` options:

    >>> print(latex((2*mu)**Rational(7,2), mode='plain'))
    8 \sqrt{2} \mu^{\frac{7}{2}}
    >>> print(latex((2*tau)**Rational(7,2), mode='inline'))
    $8 \sqrt{2} \tau^{7 / 2}$
    >>> print(latex((2*mu)**Rational(7,2), mode='equation*'))
    \begin{equation*}8 \sqrt{2} \mu^{\frac{7}{2}}\end{equation*}
    >>> print(latex((2*mu)**Rational(7,2), mode='equation'))
    \begin{equation}8 \sqrt{2} \mu^{\frac{7}{2}}\end{equation}
    >>> print(latex((2*mu)**Rational(7,2), mode='equation', itex=True))
    $$8 \sqrt{2} \mu^{\frac{7}{2}}$$
    >>> print(latex((2*mu)**Rational(7,2), mode='plain'))
    8 \sqrt{2} \mu^{\frac{7}{2}}
    >>> print(latex((2*tau)**Rational(7,2), mode='inline'))
    $8 \sqrt{2} \tau^{7 / 2}$
    >>> print(latex((2*mu)**Rational(7,2), mode='equation*'))
    \begin{equation*}8 \sqrt{2} \mu^{\frac{7}{2}}\end{equation*}
    >>> print(latex((2*mu)**Rational(7,2), mode='equation'))
    \begin{equation}8 \sqrt{2} \mu^{\frac{7}{2}}\end{equation}
    >>> print(latex((2*mu)**Rational(7,2), mode='equation', itex=True))
    $$8 \sqrt{2} \mu^{\frac{7}{2}}$$

    Fraction options:

    >>> print(latex((2*tau)**Rational(7,2), fold_frac_powers=True))
    8 \sqrt{2} \tau^{7/2}
    >>> print(latex((2*tau)**sin(Rational(7,2))))
    \left(2 \tau\right)^{\sin{\left(\frac{7}{2} \right)}}
    >>> print(latex((2*tau)**sin(Rational(7,2)), fold_func_brackets=True))
    \left(2 \tau\right)^{\sin {\frac{7}{2}}}
    >>> print(latex(3*x**2/y))
    \frac{3 x^{2}}{y}
    >>> print(latex(3*x**2/y, fold_short_frac=True))
    3 x^{2} / y
    >>> print(latex(Integral(r, r)/2/pi, long_frac_ratio=2))
    \frac{\int r\, dr}{2 \pi}
    >>> print(latex(Integral(r, r)/2/pi, long_frac_ratio=0))
    \frac{1}{2 \pi} \int r\, dr

    Multiplication options:

    >>> print(latex((2*tau)**sin(Rational(7,2)), mul_symbol="times"))
    \left(2 \times \tau\right)^{\sin{\left(\frac{7}{2} \right)}}

    Trig options:

    >>> print(latex(asin(Rational(7,2))))
    \operatorname{asin}{\left(\frac{7}{2} \right)}
    >>> print(latex(asin(Rational(7,2)), inv_trig_style="full"))
    \arcsin{\left(\frac{7}{2} \right)}
    >>> print(latex(asin(Rational(7,2)), inv_trig_style="power"))
    \sin^{-1}{\left(\frac{7}{2} \right)}

    Matrix options:

    >>> print(latex(Matrix(2, 1, [x, y])))
    \left[\begin{matrix}x\\y\end{matrix}\right]
    >>> print(latex(Matrix(2, 1, [x, y]), mat_str = "array"))
    \left[\begin{array}{c}x\\y\end{array}\right]
    >>> print(latex(Matrix(2, 1, [x, y]), mat_delim="("))
    \left(\begin{matrix}x\\y\end{matrix}\right)

    Custom printing of symbols:

    >>> print(latex(x**2, symbol_names={x: 'x_i'}))
    x_i^{2}

    Logarithms:

    >>> print(latex(log(10)))
    \log{\left(10 \right)}
    >>> print(latex(log(10), ln_notation=True))
    \ln{\left(10 \right)}

    ``latex()`` also supports the builtin container types list, tuple, and
    dictionary.

    >>> print(latex([2/x, y], mode='inline'))
    $\left[ 2 / x, \  y\right]$

    """
    if symbol_names is None:
        symbol_names = {}

    settings = {
<<<<<<< HEAD
        'fold_frac_powers' : fold_frac_powers,
        'fold_func_brackets' : fold_func_brackets,
        'fold_short_frac' : fold_short_frac,
        'inv_trig_style' : inv_trig_style,
        'itex' : itex,
        'ln_notation' : ln_notation,
        'long_frac_ratio' : long_frac_ratio,
        'mat_delim' : mat_delim,
        'mat_str' : mat_str,
        'mode' : mode,
        'mul_symbol' : mul_symbol,
        'order' : order,
        'symbol_names' : symbol_names,
        'root_notation' : root_notation,
        'mat_symbol_style' : mat_symbol_style,
        'imaginary_unit' : imaginary_unit,
        'gothic_re_im' : gothic_re_im,
=======
        'fold_frac_powers': fold_frac_powers,
        'fold_func_brackets': fold_func_brackets,
        'fold_short_frac': fold_short_frac,
        'inv_trig_style': inv_trig_style,
        'itex': itex,
        'ln_notation': ln_notation,
        'long_frac_ratio': long_frac_ratio,
        'mat_delim': mat_delim,
        'mat_str': mat_str,
        'mode': mode,
        'mul_symbol': mul_symbol,
        'order': order,
        'symbol_names': symbol_names,
        'root_notation': root_notation,
        'mat_symbol_style': mat_symbol_style,
        'imaginary_unit': imaginary_unit,
>>>>>>> 93a65b9b
    }

    return LatexPrinter(settings).doprint(expr)


def print_latex(expr, **settings):
    """Prints LaTeX representation of the given expression. Takes the same
    settings as ``latex()``."""
    print(latex(expr, **settings))<|MERGE_RESOLUTION|>--- conflicted
+++ resolved
@@ -2084,7 +2084,6 @@
         return r"\mathcal{{{}}}{}_{{{}}}\left[{}\right]\left({}\right)".format(s, '^{-1}' if inverse else '', self._print(expr.args[1]), self._print(expr.args[0]), self._print(expr.args[2]))
 
     def _print_MellinTransform(self, expr):
-<<<<<<< HEAD
         return self._print_UnifiedTransform(expr, 'M')
 
     def _print_InverseMellinTransform(self, expr):
@@ -2113,56 +2112,6 @@
 
     def _print_InverseCosineTransform(self, expr):
         return self._print_UnifiedTransform(expr, 'COS', True)
-=======
-        return r"\mathcal{M}_{%s}\left[%s\right]\left(%s\right)" % \
-            (self._print(expr.args[1]), self._print(expr.args[0]),
-             self._print(expr.args[2]))
-
-    def _print_InverseMellinTransform(self, expr):
-        return r"\mathcal{M}^{-1}_{%s}\left[%s\right]\left(%s\right)" % \
-            (self._print(expr.args[1]), self._print(expr.args[0]),
-             self._print(expr.args[2]))
-
-    def _print_LaplaceTransform(self, expr):
-        return r"\mathcal{L}_{%s}\left[%s\right]\left(%s\right)" % \
-            (self._print(expr.args[1]), self._print(expr.args[0]),
-             self._print(expr.args[2]))
-
-    def _print_InverseLaplaceTransform(self, expr):
-        return r"\mathcal{L}^{-1}_{%s}\left[%s\right]\left(%s\right)" % \
-            (self._print(expr.args[1]), self._print(expr.args[0]),
-             self._print(expr.args[2]))
-
-    def _print_FourierTransform(self, expr):
-        return r"\mathcal{F}_{%s}\left[%s\right]\left(%s\right)" % \
-            (self._print(expr.args[1]), self._print(expr.args[0]),
-             self._print(expr.args[2]))
-
-    def _print_InverseFourierTransform(self, expr):
-        return r"\mathcal{F}^{-1}_{%s}\left[%s\right]\left(%s\right)" % \
-            (self._print(expr.args[1]), self._print(expr.args[0]),
-             self._print(expr.args[2]))
-
-    def _print_SineTransform(self, expr):
-        return r"\mathcal{SIN}_{%s}\left[%s\right]\left(%s\right)" % \
-            (self._print(expr.args[1]), self._print(expr.args[0]),
-             self._print(expr.args[2]))
-
-    def _print_InverseSineTransform(self, expr):
-        return r"\mathcal{SIN}^{-1}_{%s}\left[%s\right]\left(%s\right)" % \
-            (self._print(expr.args[1]), self._print(expr.args[0]),
-             self._print(expr.args[2]))
-
-    def _print_CosineTransform(self, expr):
-        return r"\mathcal{COS}_{%s}\left[%s\right]\left(%s\right)" % \
-            (self._print(expr.args[1]), self._print(expr.args[0]),
-             self._print(expr.args[2]))
-
-    def _print_InverseCosineTransform(self, expr):
-        return r"\mathcal{COS}^{-1}_{%s}\left[%s\right]\left(%s\right)" % \
-            (self._print(expr.args[1]), self._print(expr.args[0]),
-             self._print(expr.args[2]))
->>>>>>> 93a65b9b
 
     def _print_DMP(self, p):
         try:
@@ -2264,38 +2213,25 @@
 
     def _print_QuotientRing(self, R):
         # TODO nicer fractions for few generators...
-<<<<<<< HEAD
-        return r"\frac{{{}}}{{{}}}".format(self._print(R.ring), self._print(R.base_ideal))
+        return r"\frac{{{}}}{{{}}}".format(self._print(R.ring),
+                 self._print(R.base_ideal))
 
     def _print_QuotientRingElement(self, x):
-        return r"{{{}}} + {{{}}}".format(self._print(x.data), self._print(x.ring.base_ideal))
-=======
-        return r"\frac{%s}{%s}" % (self._print(R.ring),
-                                   self._print(R.base_ideal))
-
-    def _print_QuotientRingElement(self, x):
-        return r"{%s} + {%s}" % (self._print(x.data),
-                                 self._print(x.ring.base_ideal))
->>>>>>> 93a65b9b
+        return r"{{{}}} + {{{}}}".format(self._print(x.data),
+                 self._print(x.ring.base_ideal))
 
     def _print_QuotientModuleElement(self, m):
         return r"{{{}}} + {{{}}}".format(self._print(m.data),
-                                 self._print(m.module.killed_module))
+                 self._print(m.module.killed_module))
 
     def _print_QuotientModule(self, M):
         # TODO nicer fractions for few generators...
         return r"\frac{{{}}}{{{}}}".format(self._print(M.base),
-                                   self._print(M.killed_module))
+                 self._print(M.killed_module))
 
     def _print_MatrixHomomorphism(self, h):
-<<<<<<< HEAD
         return r"{{{}}} : {{{}}} \to {{{}}}".format(self._print(h._sympy_matrix()),
             self._print(h.domain), self._print(h.codomain))
-=======
-        return r"{%s} : {%s} \to {%s}" % (self._print(h._sympy_matrix()),
-                                          self._print(h.domain),
-                                          self._print(h.codomain))
->>>>>>> 93a65b9b
 
     def _print_BaseScalarField(self, field):
         string = field._coord_sys._names[field._index]
@@ -2395,19 +2331,11 @@
 
 
 def latex(expr, fold_frac_powers=False, fold_func_brackets=False,
-<<<<<<< HEAD
-    fold_short_frac=None, inv_trig_style="abbreviated",
-    itex=False, ln_notation=False, long_frac_ratio=None,
-    mat_delim="[", mat_str=None, mode="plain", mul_symbol=None,
-    order=None, symbol_names=None, root_notation=True,
-    mat_symbol_style="plain", imaginary_unit="i", gothic_re_im=False):
-=======
           fold_short_frac=None, inv_trig_style="abbreviated",
           itex=False, ln_notation=False, long_frac_ratio=None,
           mat_delim="[", mat_str=None, mode="plain", mul_symbol=None,
           order=None, symbol_names=None, root_notation=True,
-          mat_symbol_style="plain", imaginary_unit="i"):
->>>>>>> 93a65b9b
+          mat_symbol_style="plain", imaginary_unit="i", gothic_re_im=False):
     r"""Convert the given expression to LaTeX string representation.
 
     Parameters
@@ -2584,25 +2512,6 @@
         symbol_names = {}
 
     settings = {
-<<<<<<< HEAD
-        'fold_frac_powers' : fold_frac_powers,
-        'fold_func_brackets' : fold_func_brackets,
-        'fold_short_frac' : fold_short_frac,
-        'inv_trig_style' : inv_trig_style,
-        'itex' : itex,
-        'ln_notation' : ln_notation,
-        'long_frac_ratio' : long_frac_ratio,
-        'mat_delim' : mat_delim,
-        'mat_str' : mat_str,
-        'mode' : mode,
-        'mul_symbol' : mul_symbol,
-        'order' : order,
-        'symbol_names' : symbol_names,
-        'root_notation' : root_notation,
-        'mat_symbol_style' : mat_symbol_style,
-        'imaginary_unit' : imaginary_unit,
-        'gothic_re_im' : gothic_re_im,
-=======
         'fold_frac_powers': fold_frac_powers,
         'fold_func_brackets': fold_func_brackets,
         'fold_short_frac': fold_short_frac,
@@ -2619,7 +2528,7 @@
         'root_notation': root_notation,
         'mat_symbol_style': mat_symbol_style,
         'imaginary_unit': imaginary_unit,
->>>>>>> 93a65b9b
+        'gothic_re_im': gothic_re_im,
     }
 
     return LatexPrinter(settings).doprint(expr)
