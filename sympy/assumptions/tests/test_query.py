--- conflicted
+++ resolved
@@ -467,54 +467,54 @@
     assert ask(Q.hermitian(z)) is False
     assert ask(Q.antihermitian(z)) is False
 
-
     z = I**(I)
-    assert ask(Q.imaginary(z))        == False
-    assert ask(Q.real(z))             == True
+    assert ask(Q.imaginary(z)) is False
+    assert ask(Q.real(z)) is True
 
     z = (-I)**(I)
-    assert ask(Q.imaginary(z))        == False
-    assert ask(Q.real(z))             == True
+    assert ask(Q.imaginary(z)) is False
+    assert ask(Q.real(z)) is True
 
     z = (3*I)**(I)
-    assert ask(Q.imaginary(z))        == False
-    assert ask(Q.real(z))             == False
+    assert ask(Q.imaginary(z)) is False
+    assert ask(Q.real(z)) is False
 
     z = (1)**(I)
-    assert ask(Q.imaginary(z))        == False
-    assert ask(Q.real(z))             == True
+    assert ask(Q.imaginary(z)) is False
+    assert ask(Q.real(z)) is True
 
     z = (-1)**(I)
-    assert ask(Q.imaginary(z))        == False
-    assert ask(Q.real(z))             == True
+    assert ask(Q.imaginary(z)) is False
+    assert ask(Q.real(z)) is True
 
     z = (1+I)**(I)
-    assert ask(Q.imaginary(z))        == False
-    assert ask(Q.real(z))             == False
+    assert ask(Q.imaginary(z)) is False
+    assert ask(Q.real(z)) is False
 
     z = (I)**(I+3)
-    assert ask(Q.imaginary(z))        == True
-    assert ask(Q.real(z))             == False
+    assert ask(Q.imaginary(z)) is True
+    assert ask(Q.real(z)) is False
 
     z = (I)**(I+2)
-    assert ask(Q.imaginary(z))        == False
-    assert ask(Q.real(z))             == True
+    assert ask(Q.imaginary(z)) is False
+    assert ask(Q.real(z)) is True
 
     z = (I)**(2)
-    assert ask(Q.imaginary(z))        == False
-    assert ask(Q.real(z))             == True
+    assert ask(Q.imaginary(z)) is False
+    assert ask(Q.real(z)) is True
 
     z = (I)**(3)
-    assert ask(Q.imaginary(z))        == True
-    assert ask(Q.real(z))             == False
+    assert ask(Q.imaginary(z)) is True
+    assert ask(Q.real(z)) is False
 
     z = (3)**(I)
-    assert ask(Q.imaginary(z))        == False
-    assert ask(Q.real(z))             == False
+    assert ask(Q.imaginary(z)) is False
+    assert ask(Q.real(z)) is False
 
     z = (I)**(0)
-    assert ask(Q.imaginary(z))        == False
-    assert ask(Q.real(z))             == True
+    assert ask(Q.imaginary(z)) is False
+    assert ask(Q.real(z)) is True
+
 
 @slow
 def test_bounded():
@@ -595,15 +595,6 @@
     assert ask(
         Q.bounded(a), ~Q.bounded(y) & ~Q.positive(x) & ~Q.positive(y)) is False
     # ? + ?
-<<<<<<< HEAD
-    assert ask(Q.bounded(a), ) == None
-    assert ask(Q.bounded(a), Q.positive(x)) == None
-    assert ask(Q.bounded(a), Q.positive(y)) == None
-    assert ask(Q.bounded(a), Q.positive(x) & Q.positive(y)) == None
-    assert ask(Q.bounded(a), Q.positive(x) & ~Q.positive(y)) == None
-    assert ask(Q.bounded(a), ~Q.positive(x) & Q.positive(y)) == None
-    assert ask(Q.bounded(a), ~Q.positive(x) & ~Q.positive(y)) == None
-=======
     assert ask(Q.bounded(a),) is None
     assert ask(Q.bounded(a), Q.positive(x)) is None
     assert ask(Q.bounded(a), Q.positive(y)) is None
@@ -611,7 +602,6 @@
     assert ask(Q.bounded(a), Q.positive(x) & ~Q.positive(y)) is None
     assert ask(Q.bounded(a), ~Q.positive(x) & Q.positive(y)) is None
     assert ask(Q.bounded(a), ~Q.positive(x) & ~Q.positive(y)) is None
->>>>>>> e4513703
     a = x + y + z
     x, y, z = a.args
     assert ask(Q.bounded(a), Q.negative(x) & Q.bounded(x) & Q.negative(y) &
@@ -1023,16 +1013,16 @@
     assert ask(Q.bounded(cos(x)**x)) is True
     assert ask(Q.bounded(sin(x) ** x)) is True
 
-
 @XFAIL
 def test_imaginary_xfail():
-    assert ask(Q.imaginary(0**I)) == None
-    assert ask(Q.imaginary(0**(-I))) == None
+    assert ask(Q.imaginary(0**I)) is None
+    assert ask(Q.imaginary(0**(-I))) is None
 
 @XFAIL
 def test_real_xfail():
-    assert ask(Q.real(0**I)) == None
-    assert ask(Q.real(0**(-I))) == None
+    assert ask(Q.real(0**I)) is None
+    assert ask(Q.real(0**(-I))) is None
+
 
 def test_commutative():
     """By default objects are Q.commutative that is why it returns True
@@ -1320,45 +1310,6 @@
 
 
 def test_imaginary():
-<<<<<<< HEAD
-    assert ask(Q.imaginary(x)) == None
-    assert ask(Q.imaginary(x), Q.real(x)) == False
-    assert ask(Q.imaginary(x), Q.prime(x)) == False
-
-    assert ask(Q.imaginary(x+1), Q.real(x)) == False
-    assert ask(Q.imaginary(x+1), Q.imaginary(x)) == False
-    assert ask(Q.imaginary(x+I), Q.real(x)) == False
-    assert ask(Q.imaginary(x+I), Q.imaginary(x)) == True
-    assert ask(Q.imaginary(x+y), Q.imaginary(x) & Q.imaginary(y)) == True
-    assert ask(Q.imaginary(x+y), Q.real(x) & Q.real(y)) == False
-    assert ask(Q.imaginary(x+y), Q.imaginary(x) & Q.real(y)) == False
-    assert ask(Q.imaginary(x+y), Q.complex(x) & Q.real(y)) == None
-
-    assert ask(Q.imaginary(I*x), Q.real(x)) == True
-    assert ask(Q.imaginary(I*x), Q.imaginary(x)) == False
-    assert ask(Q.imaginary(I*x), Q.complex(x)) == None
-    assert ask(Q.imaginary(I**x), Q.negative(x)) == None
-    assert ask(Q.imaginary(I**x), Q.positive(x)) == None
-    assert ask(Q.imaginary(I**x), Q.even(x)) == False
-    assert ask(Q.imaginary(I**y), Q.odd(y)) == True
-    assert ask(Q.imaginary(x*y), Q.imaginary(x) & Q.real(y)) == True
-    assert ask(Q.imaginary(x+y+z), Q.real(x) & Q.real(y) & Q.real(z)) == False
-    assert ask(Q.imaginary(x+y+z), Q.real(x) & Q.real(y) & Q.imaginary(z)) == None
-    assert ask(Q.imaginary(x+y+z), Q.real(x) & Q.imaginary(y) & Q.imaginary(z)) == False
-    assert ask(Q.imaginary(x**0), Q.imaginary(x)) == False
-    assert ask(Q.imaginary(x**y), Q.imaginary(x) & Q.imaginary(y)) == None
-    assert ask(Q.imaginary(x**y), Q.imaginary(x) & Q.real(y)) == None
-    assert ask(Q.imaginary(x**y), Q.real(x) & Q.imaginary(y)) == None
-    assert ask(Q.imaginary(x**y), Q.real(x) & Q.real(y)) == None
-    assert ask(Q.imaginary(x**y), Q.imaginary(x) & Q.integer(y)) == None
-    assert ask(Q.imaginary(x**y), Q.imaginary(y) & Q.integer(x)) == None
-    assert ask(Q.imaginary(x**y), Q.imaginary(x) & Q.odd(y)) == True
-    assert ask(Q.imaginary(x**y), Q.imaginary(x) & Q.rational(y)) == None
-    assert ask(Q.imaginary(x**y), Q.imaginary(x) & Q.even(y)) == False
-    assert ask(Q.imaginary(x**(y)), Q.real(x) & Q.integer(y)) == False
-    assert ask(Q.imaginary(x**(y)), Q.positive(x) & Q.real(y)) == False
-    assert ask(Q.imaginary(x**(y)), Q.integer(x) & Q.imaginary(y)) == None
-=======
     assert ask(Q.imaginary(x)) is None
     assert ask(Q.imaginary(x), Q.real(x)) is False
     assert ask(Q.imaginary(x), Q.prime(x)) is False
@@ -1375,6 +1326,10 @@
     assert ask(Q.imaginary(I*x), Q.real(x)) is True
     assert ask(Q.imaginary(I*x), Q.imaginary(x)) is False
     assert ask(Q.imaginary(I*x), Q.complex(x)) is None
+    assert ask(Q.imaginary(I**x), Q.negative(x)) is None
+    assert ask(Q.imaginary(I**x), Q.positive(x)) is None
+    assert ask(Q.imaginary(I**x), Q.even(x)) is False
+    assert ask(Q.imaginary(I**y), Q.odd(y)) is True
     assert ask(Q.imaginary(x*y), Q.imaginary(x) & Q.real(y)) is True
 
     assert ask(Q.imaginary(x + y + z), Q.real(x) & Q.real(y) & Q.real(z)) is False
@@ -1382,8 +1337,21 @@
         Q.real(x) & Q.real(y) & Q.imaginary(z)) is None
     assert ask(Q.imaginary(x + y + z),
         Q.real(x) & Q.imaginary(y) & Q.imaginary(z)) is False
-
->>>>>>> e4513703
+    assert ask(Q.imaginary(x**0), Q.imaginary(x)) is False
+    assert ask(Q.imaginary(x**y), Q.imaginary(x) & Q.imaginary(y)) is None
+    assert ask(Q.imaginary(x**y), Q.imaginary(x) & Q.real(y)) is None
+    assert ask(Q.imaginary(x**y), Q.real(x) & Q.imaginary(y)) is None
+    assert ask(Q.imaginary(x**y), Q.real(x) & Q.real(y)) is None
+    assert ask(Q.imaginary(x**y), Q.imaginary(x) & Q.integer(y)) is None
+    assert ask(Q.imaginary(x**y), Q.imaginary(y) & Q.integer(x)) is None
+    assert ask(Q.imaginary(x**y), Q.imaginary(x) & Q.odd(y)) is True
+    assert ask(Q.imaginary(x**y), Q.imaginary(x) & Q.rational(y)) is None
+    assert ask(Q.imaginary(x**y), Q.imaginary(x) & Q.even(y)) is False
+    assert ask(Q.imaginary(x**y), Q.real(x) & Q.integer(y)) is False
+    assert ask(Q.imaginary(x**y), Q.positive(x) & Q.real(y)) is False
+    assert ask(Q.imaginary(x**y), Q.negative(x) & Q.real(y)) is True
+    assert ask(Q.imaginary(x**y), Q.integer(x) & Q.imaginary(y)) is None
+
 
 def test_infinitesimal():
     assert ask(Q.infinitesimal(x)) is None
@@ -1574,44 +1542,6 @@
 
 
 def test_real():
-<<<<<<< HEAD
-    assert ask(Q.real(x)) == None
-    assert ask(Q.real(x), Q.real(x)) == True
-    assert ask(Q.real(x), Q.nonzero(x)) == True
-    assert ask(Q.real(x), Q.positive(x)) == True
-    assert ask(Q.real(x), Q.negative(x)) == True
-    assert ask(Q.real(x), Q.integer(x)) == True
-    assert ask(Q.real(x), Q.even(x)) == True
-    assert ask(Q.real(x), Q.prime(x)) == True
-
-    assert ask(Q.real(x/sqrt(2)), Q.real(x)) == True
-    assert ask(Q.real(x/sqrt(-2)), Q.real(x)) == False
-
-    assert ask(Q.real(x+1), Q.real(x)) == True
-    assert ask(Q.real(x+I), Q.real(x)) == False
-    assert ask(Q.real(x+I), Q.complex(x)) == None
-
-    assert ask(Q.real(2*x), Q.real(x)) == True
-    assert ask(Q.real(I*x), Q.real(x)) == False
-    assert ask(Q.real(I*x), Q.imaginary(x)) == True
-    assert ask(Q.real(I*x), Q.complex(x)) == None
-
-    assert ask(Q.real(x**2), Q.real(x)) == True
-    assert ask(Q.real(sqrt(x)), Q.negative(x)) == False
-    assert ask(Q.real(x**y), Q.real(x) & Q.integer(y)) == True
-    assert ask(Q.real(x**y), Q.positive(x) & Q.real(y)) == True
-    assert ask(Q.real(x**y), Q.imaginary(x) & Q.imaginary(y)) == None
-    assert ask(Q.real(x**y), Q.imaginary(x) & Q.real(y)) == None
-    assert ask(Q.real(x**y), Q.real(x) & Q.imaginary(y)) == None
-    assert ask(Q.real(x**y), Q.real(x) & Q.real(y)) == None
-    assert ask(Q.real(x**0), Q.imaginary(x)) == True
-    assert ask(Q.real(x**y), Q.real(x) & Q.integer(y)) == True
-    assert ask(Q.real(x**y), Q.positive(x) & Q.real(y)) == True
-    assert ask(Q.real(x**y), Q.real(x) & Q.rational(y)) == None
-    assert ask(Q.real(x**y), Q.imaginary(x) & Q.integer(y)) == None
-    assert ask(Q.real(x**y), Q.imaginary(x) & Q.odd(y)) == False
-    assert ask(Q.real(x**y), Q.imaginary(x) & Q.even(y)) == True
-=======
     assert ask(Q.real(x)) is None
     assert ask(Q.real(x), Q.real(x)) is True
     assert ask(Q.real(x), Q.nonzero(x)) is True
@@ -1638,7 +1568,16 @@
     assert ask(Q.real(x**y), Q.real(x) & Q.integer(y)) is True
     assert ask(Q.real(x**y), Q.real(x) & Q.real(y)) is None
     assert ask(Q.real(x**y), Q.positive(x) & Q.real(y)) is True
->>>>>>> e4513703
+    assert ask(Q.real(x**y), Q.imaginary(x) & Q.imaginary(y)) is None
+    assert ask(Q.real(x**y), Q.imaginary(x) & Q.real(y)) is None
+    assert ask(Q.real(x**y), Q.real(x) & Q.imaginary(y)) is None
+    assert ask(Q.real(x**0), Q.imaginary(x)) is True
+    assert ask(Q.real(x**y), Q.real(x) & Q.integer(y)) is True
+    assert ask(Q.real(x**y), Q.positive(x) & Q.real(y)) is True
+    assert ask(Q.real(x**y), Q.real(x) & Q.rational(y)) is None
+    assert ask(Q.real(x**y), Q.imaginary(x) & Q.integer(y)) is None
+    assert ask(Q.real(x**y), Q.imaginary(x) & Q.odd(y)) is False
+    assert ask(Q.real(x**y), Q.imaginary(x) & Q.even(y)) is True
 
     # trigonometric functions
     assert ask(Q.real(sin(x))) is None
