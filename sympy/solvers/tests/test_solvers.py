from sympy import (
    Abs, And, Derivative, Dummy, Eq, Float, Function, Gt, I, Integral,
    LambertW, Lt, Matrix, Or, Poly, Q, Rational, S, Symbol, Ne,
    Wild, acos, asin, atan, atanh, cos, cosh, diff, erf, erfinv, erfc,
    erfcinv, exp, im, log, pi, re, sec, sin,
    sinh, solve, solve_linear, sqrt, sstr, symbols, sympify, tan, tanh,
    root, atan2, arg, Mul, SparseMatrix, ask, Tuple, nsolve, oo,
    E, cbrt, denom, Add, Piecewise)

from sympy.core.compatibility import range
from sympy.core.function import nfloat
from sympy.solvers import solve_linear_system, solve_linear_system_LU, \
    solve_undetermined_coeffs
from sympy.solvers.bivariate import _filtered_gens, _solve_lambert, _lambert
from sympy.solvers.solvers import _invert, unrad, checksol, posify, _ispow, \
    det_quick, det_perm, det_minor, _simple_dens, check_assumptions, denoms, \
    failing_assumptions

from sympy.physics.units import cm
from sympy.polys.rootoftools import CRootOf

from sympy.utilities.pytest import slow, XFAIL, SKIP, raises
from sympy.utilities.randtest import verify_numerically as tn

from sympy.abc import a, b, c, d, k, h, p, x, y, z, t, q, m


def NS(e, n=15, **options):
    return sstr(sympify(e).evalf(n, **options), full_prec=True)


def test_swap_back():
    f, g = map(Function, 'fg')
    fx, gx = f(x), g(x)
    assert solve([fx + y - 2, fx - gx - 5], fx, y, gx) == \
        {fx: gx + 5, y: -gx - 3}
    assert solve(fx + gx*x - 2, [fx, gx], dict=True)[0] == {fx: 2, gx: 0}
    assert solve(fx + gx**2*x - y, [fx, gx], dict=True) == [{fx: y - gx**2*x}]
    assert solve([f(1) - 2, x + 2], dict=True) == [{x: -2, f(1): 2}]


def guess_solve_strategy(eq, symbol):
    try:
        solve(eq, symbol)
        return True
    except (TypeError, NotImplementedError):
        return False


def test_guess_poly():
    # polynomial equations
    assert guess_solve_strategy( S(4), x )  # == GS_POLY
    assert guess_solve_strategy( x, x )  # == GS_POLY
    assert guess_solve_strategy( x + a, x )  # == GS_POLY
    assert guess_solve_strategy( 2*x, x )  # == GS_POLY
    assert guess_solve_strategy( x + sqrt(2), x)  # == GS_POLY
    assert guess_solve_strategy( x + 2**Rational(1, 4), x)  # == GS_POLY
    assert guess_solve_strategy( x**2 + 1, x )  # == GS_POLY
    assert guess_solve_strategy( x**2 - 1, x )  # == GS_POLY
    assert guess_solve_strategy( x*y + y, x )  # == GS_POLY
    assert guess_solve_strategy( x*exp(y) + y, x)  # == GS_POLY
    assert guess_solve_strategy(
        (x - y**3)/(y**2*sqrt(1 - y**2)), x)  # == GS_POLY


def test_guess_poly_cv():
    # polynomial equations via a change of variable
    assert guess_solve_strategy( sqrt(x) + 1, x )  # == GS_POLY_CV_1
    assert guess_solve_strategy(
        x**Rational(1, 3) + sqrt(x) + 1, x )  # == GS_POLY_CV_1
    assert guess_solve_strategy( 4*x*(1 - sqrt(x)), x )  # == GS_POLY_CV_1

    # polynomial equation multiplying both sides by x**n
    assert guess_solve_strategy( x + 1/x + y, x )  # == GS_POLY_CV_2


def test_guess_rational_cv():
    # rational functions
    assert guess_solve_strategy( (x + 1)/(x**2 + 2), x)  # == GS_RATIONAL
    assert guess_solve_strategy(
        (x - y**3)/(y**2*sqrt(1 - y**2)), y)  # == GS_RATIONAL_CV_1

    # rational functions via the change of variable y -> x**n
    assert guess_solve_strategy( (sqrt(x) + 1)/(x**Rational(1, 3) + sqrt(x) + 1), x ) \
        #== GS_RATIONAL_CV_1


def test_guess_transcendental():
    #transcendental functions
    assert guess_solve_strategy( exp(x) + 1, x )  # == GS_TRANSCENDENTAL
    assert guess_solve_strategy( 2*cos(x) - y, x )  # == GS_TRANSCENDENTAL
    assert guess_solve_strategy(
        exp(x) + exp(-x) - y, x )  # == GS_TRANSCENDENTAL
    assert guess_solve_strategy(3**x - 10, x)  # == GS_TRANSCENDENTAL
    assert guess_solve_strategy(-3**x + 10, x)  # == GS_TRANSCENDENTAL

    assert guess_solve_strategy(a*x**b - y, x)  # == GS_TRANSCENDENTAL


def test_solve_args():
    # equation container, issue 5113
    ans = {x: -3, y: 1}
    eqs = (x + 5*y - 2, -3*x + 6*y - 15)
    assert all(solve(container(eqs), x, y) == ans for container in
        (tuple, list, set, frozenset))
    assert solve(Tuple(*eqs), x, y) == ans
    # implicit symbol to solve for
    assert set(solve(x**2 - 4)) == set([S(2), -S(2)])
    assert solve([x + y - 3, x - y - 5]) == {x: 4, y: -1}
    assert solve(x - exp(x), x, implicit=True) == [exp(x)]
    # no symbol to solve for
    assert solve(42) == solve(42, x) == []
    assert solve([1, 2]) == []
    # duplicate symbols removed
    assert solve((x - 3, y + 2), x, y, x) == {x: 3, y: -2}
    # unordered symbols
    # only 1
    assert solve(y - 3, set([y])) == [3]
    # more than 1
    assert solve(y - 3, set([x, y])) == [{y: 3}]
    # multiple symbols: take the first linear solution+
    # - return as tuple with values for all requested symbols
    assert solve(x + y - 3, [x, y]) == [(3 - y, y)]
    # - unless dict is True
    assert solve(x + y - 3, [x, y], dict=True) == [{x: 3 - y}]
    # - or no symbols are given
    assert solve(x + y - 3) == [{x: 3 - y}]
    # multiple symbols might represent an undetermined coefficients system
    assert solve(a + b*x - 2, [a, b]) == {a: 2, b: 0}
    args = (a + b)*x - b**2 + 2, a, b
    assert solve(*args) == \
        [(-sqrt(2), sqrt(2)), (sqrt(2), -sqrt(2))]
    assert solve(*args, set=True) == \
        ([a, b], set([(-sqrt(2), sqrt(2)), (sqrt(2), -sqrt(2))]))
    assert solve(*args, dict=True) == \
        [{b: sqrt(2), a: -sqrt(2)}, {b: -sqrt(2), a: sqrt(2)}]
    eq = a*x**2 + b*x + c - ((x - h)**2 + 4*p*k)/4/p
    flags = dict(dict=True)
    assert solve(eq, [h, p, k], exclude=[a, b, c], **flags) == \
        [{k: c - b**2/(4*a), h: -b/(2*a), p: 1/(4*a)}]
    flags.update(dict(simplify=False))
    assert solve(eq, [h, p, k], exclude=[a, b, c], **flags) == \
        [{k: (4*a*c - b**2)/(4*a), h: -b/(2*a), p: 1/(4*a)}]
    # failing undetermined system
    assert solve(a*x + b**2/(x + 4) - 3*x - 4/x, a, b, dict=True) == \
        [{a: (-b**2*x + 3*x**3 + 12*x**2 + 4*x + 16)/(x**2*(x + 4))}]
    # failed single equation
    assert solve(1/(1/x - y + exp(y))) == []
    raises(
        NotImplementedError, lambda: solve(exp(x) + sin(x) + exp(y) + sin(y)))
    # failed system
    # --  when no symbols given, 1 fails
    assert solve([y, exp(x) + x]) == [{x: -LambertW(1), y: 0}]
    #     both fail
    assert solve(
        (exp(x) - x, exp(y) - y)) == [{x: -LambertW(-1), y: -LambertW(-1)}]
    # --  when symbols given
    solve([y, exp(x) + x], x, y) == [(-LambertW(1), 0)]
    # symbol is a number
    assert solve(x**2 - pi, pi) == [x**2]
    # no equations
    assert solve([], [x]) == []
    # overdetermined system
    # - nonlinear
    assert solve([(x + y)**2 - 4, x + y - 2]) == [{x: -y + 2}]
    # - linear
    assert solve((x + y - 2, 2*x + 2*y - 4)) == {x: -y + 2}
    # When one or more args are Boolean
    assert solve([True, Eq(x, 0)], [x], dict=True) == [{x: 0}]
    assert solve([Eq(x, x), Eq(x, 0), Eq(x, x+1)], [x], dict=True) == []
    assert not solve([Eq(x, x+1), x < 2], x)
    assert solve([Eq(x, 0), x+1<2]) == Eq(x, 0)
    assert solve([Eq(x, x), Eq(x, x+1)], x) == []
    assert solve(True, x) == []
    assert solve([x-1, False], [x], set=True) == ([], set())


def test_solve_dict():
    assert solve(Eq(2*x,1), dict=True) == [{x: S(1)/2}]
    assert solve([Eq(x**2-1, 0), Gt(x, 0)], (x,), dict=True) == [{x: 1}]
    assert solve([Eq(x**3-6*x**2+11*x-6, 0), Eq(y**2, 1), Eq(z, 1)],
            (x, y, z,), dict=True) == [{x: 1, y: -1, z: 1}, {x: 1, y: 1, z: 1},
                                       {x: 2, y: -1, z: 1}, {x: 2, y: 1, z: 1},
                                       {x: 3, y: -1, z: 1}, {x: 3, y: 1, z: 1}]
    assert solve(Gt(x, 0), (x,), dict=True) == And(Lt(0, x), Lt(x, oo))


def test_solve_polynomial1():
    assert solve(3*x - 2, x) == [Rational(2, 3)]
    assert solve(Eq(3*x, 2), x) == [Rational(2, 3)]

    assert set(solve(x**2 - 1, x)) == set([-S.One, S.One])
    assert set(solve(Eq(x**2, 1), x)) == set([-S.One, S.One])

    assert solve(x - y**3, x) == [y**3]
    rx = root(x, 3)
    assert solve(x - y**3, y) == [
        rx, -rx/2 - sqrt(3)*I*rx/2, -rx/2 +  sqrt(3)*I*rx/2]
    a11, a12, a21, a22, b1, b2 = symbols('a11,a12,a21,a22,b1,b2')

    assert solve([a11*x + a12*y - b1, a21*x + a22*y - b2], x, y) == \
        {
            x: (a22*b1 - a12*b2)/(a11*a22 - a12*a21),
            y: (a11*b2 - a21*b1)/(a11*a22 - a12*a21),
        }

    solution = {y: S.Zero, x: S.Zero}

    assert solve((x - y, x + y), x, y ) == solution
    assert solve((x - y, x + y), (x, y)) == solution
    assert solve((x - y, x + y), [x, y]) == solution

    assert set(solve(x**3 - 15*x - 4, x)) == set([
        -2 + 3**S.Half,
        S(4),
        -2 - 3**S.Half
    ])

    assert set(solve((x**2 - 1)**2 - a, x)) == \
        set([sqrt(1 + sqrt(a)), -sqrt(1 + sqrt(a)),
             sqrt(1 - sqrt(a)), -sqrt(1 - sqrt(a))])


def test_solve_polynomial2():
    assert solve(4, x) == []


def test_solve_polynomial_cv_1a():
    """
    Test for solving on equations that can be converted to a polynomial equation
    using the change of variable y -> x**Rational(p, q)
    """
    assert solve( sqrt(x) - 1, x) == [1]
    assert solve( sqrt(x) - 2, x) == [4]
    assert solve( x**Rational(1, 4) - 2, x) == [16]
    assert solve( x**Rational(1, 3) - 3, x) == [27]
    assert solve(sqrt(x) + x**Rational(1, 3) + x**Rational(1, 4), x) == [0]


def test_solve_polynomial_cv_1b():
    assert set(solve(4*x*(1 - a*sqrt(x)), x)) == set([S.Zero, 1/a**2])
    assert set(solve(x*(root(x, 3) - 3), x)) == set([S.Zero, S(27)])


def test_solve_polynomial_cv_2():
    """
    Test for solving on equations that can be converted to a polynomial equation
    multiplying both sides of the equation by x**m
    """
    assert solve(x + 1/x - 1, x) in \
        [[ S.Half + I*sqrt(3)/2, S.Half - I*sqrt(3)/2],
         [ S.Half - I*sqrt(3)/2, S.Half + I*sqrt(3)/2]]


def test_quintics_1():
    f = x**5 - 110*x**3 - 55*x**2 + 2310*x + 979
    s = solve(f, check=False)
    for r in s:
        res = f.subs(x, r.n()).n()
        assert tn(res, 0)

    f = x**5 - 15*x**3 - 5*x**2 + 10*x + 20
    s = solve(f)
    for r in s:
        assert r.func == CRootOf

    # if one uses solve to get the roots of a polynomial that has a CRootOf
    # solution, make sure that the use of nfloat during the solve process
    # doesn't fail. Note: if you want numerical solutions to a polynomial
    # it is *much* faster to use nroots to get them than to solve the
    # equation only to get RootOf solutions which are then numerically
    # evaluated. So for eq = x**5 + 3*x + 7 do Poly(eq).nroots() rather
    # than [i.n() for i in solve(eq)] to get the numerical roots of eq.
    assert nfloat(solve(x**5 + 3*x**3 + 7)[0], exponent=False) == \
        CRootOf(x**5 + 3*x**3 + 7, 0).n()


def test_highorder_poly():
    # just testing that the uniq generator is unpacked
    sol = solve(x**6 - 2*x + 2)
    assert all(isinstance(i, CRootOf) for i in sol) and len(sol) == 6


def test_quintics_2():
    f = x**5 + 15*x + 12
    s = solve(f, check=False)
    for r in s:
        res = f.subs(x, r.n()).n()
        assert tn(res, 0)

    f = x**5 - 15*x**3 - 5*x**2 + 10*x + 20
    s = solve(f)
    for r in s:
        assert r.func == CRootOf


def test_solve_rational():
    """Test solve for rational functions"""
    assert solve( ( x - y**3 )/( (y**2)*sqrt(1 - y**2) ), x) == [y**3]


def test_solve_nonlinear():
    assert solve(x**2 - y**2, x, y, dict=True) == [{x: -y}, {x: y}]
    assert solve(x**2 - y**2/exp(x), y, x, dict=True) == [{y: -x*sqrt(exp(x))},
                                                          {y: x*sqrt(exp(x))}]


def test_issue_8666():
    x = symbols('x')
    assert solve(Eq(x**2 - 1/(x**2 - 4), 4 - 1/(x**2 - 4)), x) == []
    assert solve(Eq(x + 1/x, 1/x), x) == []


def test_issue_7228():
    assert solve(4**(2*(x**2) + 2*x) - 8, x) == [Rational(-3, 2), S.Half]


def test_issue_7190():
    assert solve(log(x-3) + log(x+3), x) == [sqrt(10)]


def test_linear_system():
    x, y, z, t, n = symbols('x, y, z, t, n')

    assert solve([x - 1, x - y, x - 2*y, y - 1], [x, y]) == []

    assert solve([x - 1, x - y, x - 2*y, x - 1], [x, y]) == []
    assert solve([x - 1, x - 1, x - y, x - 2*y], [x, y]) == []

    assert solve([x + 5*y - 2, -3*x + 6*y - 15], x, y) == {x: -3, y: 1}

    M = Matrix([[0, 0, n*(n + 1), (n + 1)**2, 0],
                [n + 1, n + 1, -2*n - 1, -(n + 1), 0],
                [-1, 0, 1, 0, 0]])

    assert solve_linear_system(M, x, y, z, t) == \
        {x: -t - t/n, z: -t - t/n, y: 0}

    assert solve([x + y + z + t, -z - t], x, y, z, t) == {x: -y, z: -t}


def test_linear_system_function():
    a = Function('a')
    assert solve([a(0, 0) + a(0, 1) + a(1, 0) + a(1, 1), -a(1, 0) - a(1, 1)],
        a(0, 0), a(0, 1), a(1, 0), a(1, 1)) == {a(1, 0): -a(1, 1), a(0, 0): -a(0, 1)}


def test_linear_systemLU():
    n = Symbol('n')

    M = Matrix([[1, 2, 0, 1], [1, 3, 2*n, 1], [4, -1, n**2, 1]])

    assert solve_linear_system_LU(M, [x, y, z]) == {z: -3/(n**2 + 18*n),
                                                  x: 1 - 12*n/(n**2 + 18*n),
                                                  y: 6*n/(n**2 + 18*n)}

# Note: multiple solutions exist for some of these equations, so the tests
# should be expected to break if the implementation of the solver changes
# in such a way that a different branch is chosen

@slow
def test_solve_transcendental():
    from sympy.abc import a, b

    assert solve(exp(x) - 3, x) == [log(3)]
    assert set(solve((a*x + b)*(exp(x) - 3), x)) == set([-b/a, log(3)])
    assert solve(cos(x) - y, x) == [-acos(y) + 2*pi, acos(y)]
    assert solve(2*cos(x) - y, x) == [-acos(y/2) + 2*pi, acos(y/2)]
    assert solve(Eq(cos(x), sin(x)), x) == [pi*Rational(-3, 4), pi/4]

    assert set(solve(exp(x) + exp(-x) - y, x)) in [set([
        log(y/2 - sqrt(y**2 - 4)/2),
        log(y/2 + sqrt(y**2 - 4)/2),
    ]), set([
        log(y - sqrt(y**2 - 4)) - log(2),
        log(y + sqrt(y**2 - 4)) - log(2)]),
    set([
        log(y/2 - sqrt((y - 2)*(y + 2))/2),
        log(y/2 + sqrt((y - 2)*(y + 2))/2)])]
    assert solve(exp(x) - 3, x) == [log(3)]
    assert solve(Eq(exp(x), 3), x) == [log(3)]
    assert solve(log(x) - 3, x) == [exp(3)]
    assert solve(sqrt(3*x) - 4, x) == [Rational(16, 3)]
    assert solve(3**(x + 2), x) == []
    assert solve(3**(2 - x), x) == []
    assert solve(x + 2**x, x) == [-LambertW(log(2))/log(2)]
    assert solve(2*x + 5 + log(3*x - 2), x) == \
        [Rational(2, 3) + LambertW(2*exp(Rational(-19, 3))/3)/2]
    assert solve(3*x + log(4*x), x) == [LambertW(Rational(3, 4))/3]
    assert set(solve((2*x + 8)*(8 + exp(x)), x)) == set([S(-4), log(8) + pi*I])
    eq = 2*exp(3*x + 4) - 3
    ans = solve(eq, x)  # this generated a failure in flatten
    assert len(ans) == 3 and all(eq.subs(x, a).n(chop=True) == 0 for a in ans)
    assert solve(2*log(3*x + 4) - 3, x) == [(exp(Rational(3, 2)) - 4)/3]
    assert solve(exp(x) + 1, x) == [pi*I]

    eq = 2*(3*x + 4)**5 - 6*7**(3*x + 9)
    result = solve(eq, x)
    ans = [(log(2401) + 5*LambertW((-1 + sqrt(5) + sqrt(2)*I*sqrt(sqrt(5) + \
        5))*log(7**(7*3**Rational(1, 5)/20))* -1))/(-3*log(7)), \
        (log(2401) + 5*LambertW((1 + sqrt(5) - sqrt(2)*I*sqrt(5 - \
        sqrt(5)))*log(7**(7*3**Rational(1, 5)/20))))/(-3*log(7)), \
        (log(2401) + 5*LambertW((1 + sqrt(5) + sqrt(2)*I*sqrt(5 - \
        sqrt(5)))*log(7**(7*3**Rational(1, 5)/20))))/(-3*log(7)), \
        (log(2401) + 5*LambertW((-sqrt(5) + 1 + sqrt(2)*I*sqrt(sqrt(5) + \
        5))*log(7**(7*3**Rational(1, 5)/20))))/(-3*log(7)), \
        (log(2401) + 5*LambertW(-log(7**(7*3**Rational(1, 5)/5))))/(-3*log(7))]
    assert result == ans
    # it works if expanded, too
    assert solve(eq.expand(), x) == result

    assert solve(z*cos(x) - y, x) == [-acos(y/z) + 2*pi, acos(y/z)]
    assert solve(z*cos(2*x) - y, x) == [-acos(y/z)/2 + pi, acos(y/z)/2]
    assert solve(z*cos(sin(x)) - y, x) == [
        pi - asin(acos(y/z)), asin(acos(y/z) - 2*pi) + pi,
        -asin(acos(y/z) - 2*pi), asin(acos(y/z))]

    assert solve(z*cos(x), x) == [pi/2, pi*Rational(3, 2)]

    # issue 4508
    assert solve(y - b*x/(a + x), x) in [[-a*y/(y - b)], [a*y/(b - y)]]
    assert solve(y - b*exp(a/x), x) == [a/log(y/b)]
    # issue 4507
    assert solve(y - b/(1 + a*x), x) in [[(b - y)/(a*y)], [-((y - b)/(a*y))]]
    # issue 4506
    assert solve(y - a*x**b, x) == [(y/a)**(1/b)]
    # issue 4505
    assert solve(z**x - y, x) == [log(y)/log(z)]
    # issue 4504
    assert solve(2**x - 10, x) == [log(10)/log(2)]
    # issue 6744
    assert solve(x*y) == [{x: 0}, {y: 0}]
    assert solve([x*y]) == [{x: 0}, {y: 0}]
    assert solve(x**y - 1) == [{x: 1}, {y: 0}]
    assert solve([x**y - 1]) == [{x: 1}, {y: 0}]
    assert solve(x*y*(x**2 - y**2)) == [{x: 0}, {x: -y}, {x: y}, {y: 0}]
    assert solve([x*y*(x**2 - y**2)]) == [{x: 0}, {x: -y}, {x: y}, {y: 0}]
    # issue 4739
    assert solve(exp(log(5)*x) - 2**x, x) == [0]
    # issue 14791
    assert solve(exp(log(5)*x) - exp(log(2)*x), x) == [0]
    f = Function('f')
    assert solve(y*f(log(5)*x) - y*f(log(2)*x), x) == [0]
    assert solve(f(x) - f(0), x) == [0]
    assert solve(f(x) - f(2 - x), x) == [1]
    raises(NotImplementedError, lambda: solve(f(x, y) - f(1, 2), x))
    raises(NotImplementedError, lambda: solve(f(x, y) - f(2 - x, 2), x))
    raises(ValueError, lambda: solve(f(x, y) - f(1 - x), x))
    raises(ValueError, lambda: solve(f(x, y) - f(1), x))

    # misc
    # make sure that the right variables is picked up in tsolve
    # shouldn't generate a GeneratorsNeeded error in _tsolve when the NaN is generated
    # for eq_down. Actual answers, as determined numerically are approx. +/- 0.83
    raises(NotImplementedError, lambda:
        solve(sinh(x)*sinh(sinh(x)) + cosh(x)*cosh(sinh(x)) - 3))

    # watch out for recursive loop in tsolve
    raises(NotImplementedError, lambda: solve((x + 2)**y*x - 3, x))

    # issue 7245
    assert solve(sin(sqrt(x))) == [0, pi**2]

    # issue 7602
    a, b = symbols('a, b', real=True, negative=False)
    assert str(solve(Eq(a, 0.5 - cos(pi*b)/2), b)) == \
        '[2.0 - 0.318309886183791*acos(1.0 - 2.0*a), 0.318309886183791*acos(1.0 - 2.0*a)]'

    # issue 15325
    assert solve(y**(1/x) - z, x) == [log(y)/log(z)]


def test_solve_for_functions_derivatives():
    t = Symbol('t')
    x = Function('x')(t)
    y = Function('y')(t)
    a11, a12, a21, a22, b1, b2 = symbols('a11,a12,a21,a22,b1,b2')

    soln = solve([a11*x + a12*y - b1, a21*x + a22*y - b2], x, y)
    assert soln == {
        x: (a22*b1 - a12*b2)/(a11*a22 - a12*a21),
        y: (a11*b2 - a21*b1)/(a11*a22 - a12*a21),
    }

    assert solve(x - 1, x) == [1]
    assert solve(3*x - 2, x) == [Rational(2, 3)]

    soln = solve([a11*x.diff(t) + a12*y.diff(t) - b1, a21*x.diff(t) +
            a22*y.diff(t) - b2], x.diff(t), y.diff(t))
    assert soln == { y.diff(t): (a11*b2 - a21*b1)/(a11*a22 - a12*a21),
            x.diff(t): (a22*b1 - a12*b2)/(a11*a22 - a12*a21) }

    assert solve(x.diff(t) - 1, x.diff(t)) == [1]
    assert solve(3*x.diff(t) - 2, x.diff(t)) == [Rational(2, 3)]

    eqns = set((3*x - 1, 2*y - 4))
    assert solve(eqns, set((x, y))) == { x: Rational(1, 3), y: 2 }
    x = Symbol('x')
    f = Function('f')
    F = x**2 + f(x)**2 - 4*x - 1
    assert solve(F.diff(x), diff(f(x), x)) == [(-x + 2)/f(x)]

    # Mixed cased with a Symbol and a Function
    x = Symbol('x')
    y = Function('y')(t)

    soln = solve([a11*x + a12*y.diff(t) - b1, a21*x +
            a22*y.diff(t) - b2], x, y.diff(t))
    assert soln == { y.diff(t): (a11*b2 - a21*b1)/(a11*a22 - a12*a21),
            x: (a22*b1 - a12*b2)/(a11*a22 - a12*a21) }


def test_issue_3725():
    f = Function('f')
    F = x**2 + f(x)**2 - 4*x - 1
    e = F.diff(x)
    assert solve(e, f(x).diff(x)) in [[(2 - x)/f(x)], [-((x - 2)/f(x))]]


def test_issue_3870():
    a, b, c, d = symbols('a b c d')
    A = Matrix(2, 2, [a, b, c, d])
    B = Matrix(2, 2, [0, 2, -3, 0])
    C = Matrix(2, 2, [1, 2, 3, 4])

    assert solve(A*B - C, [a, b, c, d]) == {a: 1, b: Rational(-1, 3), c: 2, d: -1}
    assert solve([A*B - C], [a, b, c, d]) == {a: 1, b: Rational(-1, 3), c: 2, d: -1}
    assert solve(Eq(A*B, C), [a, b, c, d]) == {a: 1, b: Rational(-1, 3), c: 2, d: -1}

    assert solve([A*B - B*A], [a, b, c, d]) == {a: d, b: Rational(-2, 3)*c}
    assert solve([A*C - C*A], [a, b, c, d]) == {a: d - c, b: Rational(2, 3)*c}
    assert solve([A*B - B*A, A*C - C*A], [a, b, c, d]) == {a: d, b: 0, c: 0}

    assert solve([Eq(A*B, B*A)], [a, b, c, d]) == {a: d, b: Rational(-2, 3)*c}
    assert solve([Eq(A*C, C*A)], [a, b, c, d]) == {a: d - c, b: Rational(2, 3)*c}
    assert solve([Eq(A*B, B*A), Eq(A*C, C*A)], [a, b, c, d]) == {a: d, b: 0, c: 0}


def test_solve_linear():
    w = Wild('w')
    assert solve_linear(x, x) == (0, 1)
    assert solve_linear(x, exclude=[x]) == (0, 1)
    assert solve_linear(x, symbols=[w]) == (0, 1)
    assert solve_linear(x, y - 2*x) in [(x, y/3), (y, 3*x)]
    assert solve_linear(x, y - 2*x, exclude=[x]) == (y, 3*x)
    assert solve_linear(3*x - y, 0) in [(x, y/3), (y, 3*x)]
    assert solve_linear(3*x - y, 0, [x]) == (x, y/3)
    assert solve_linear(3*x - y, 0, [y]) == (y, 3*x)
    assert solve_linear(x**2/y, 1) == (y, x**2)
    assert solve_linear(w, x) in [(w, x), (x, w)]
    assert solve_linear(cos(x)**2 + sin(x)**2 + 2 + y) == \
        (y, -2 - cos(x)**2 - sin(x)**2)
    assert solve_linear(cos(x)**2 + sin(x)**2 + 2 + y, symbols=[x]) == (0, 1)
    assert solve_linear(Eq(x, 3)) == (x, 3)
    assert solve_linear(1/(1/x - 2)) == (0, 0)
    assert solve_linear((x + 1)*exp(-x), symbols=[x]) == (x, -1)
    assert solve_linear((x + 1)*exp(x), symbols=[x]) == ((x + 1)*exp(x), 1)
    assert solve_linear(x*exp(-x**2), symbols=[x]) == (x, 0)
    assert solve_linear(0**x - 1) == (0**x - 1, 1)
    assert solve_linear(1 + 1/(x - 1)) == (x, 0)
    eq = y*cos(x)**2 + y*sin(x)**2 - y  # = y*(1 - 1) = 0
    assert solve_linear(eq) == (0, 1)
    eq = cos(x)**2 + sin(x)**2  # = 1
    assert solve_linear(eq) == (0, 1)
    raises(ValueError, lambda: solve_linear(Eq(x, 3), 3))


def test_solve_undetermined_coeffs():
    assert solve_undetermined_coeffs(a*x**2 + b*x**2 + b*x + 2*c*x + c + 1, [a, b, c], x) == \
        {a: -2, b: 2, c: -1}
    # Test that rational functions work
    assert solve_undetermined_coeffs(a/x + b/(x + 1) - (2*x + 1)/(x**2 + x), [a, b], x) == \
        {a: 1, b: 1}
    # Test cancellation in rational functions
    assert solve_undetermined_coeffs(((c + 1)*a*x**2 + (c + 1)*b*x**2 +
    (c + 1)*b*x + (c + 1)*2*c*x + (c + 1)**2)/(c + 1), [a, b, c], x) == \
        {a: -2, b: 2, c: -1}


def test_solve_inequalities():
    x = Symbol('x')
    sol = And(S.Zero < x, x < oo)
    assert solve(x + 1 > 1) == sol
    assert solve([x + 1 > 1]) == sol
    assert solve([x + 1 > 1], x) == sol
    assert solve([x + 1 > 1], [x]) == sol

    system = [Lt(x**2 - 2, 0), Gt(x**2 - 1, 0)]
    assert solve(system) == \
        And(Or(And(Lt(-sqrt(2), x), Lt(x, -1)),
               And(Lt(1, x), Lt(x, sqrt(2)))), Eq(0, 0))

    x = Symbol('x', real=True)
    system = [Lt(x**2 - 2, 0), Gt(x**2 - 1, 0)]
    assert solve(system) == \
        Or(And(Lt(-sqrt(2), x), Lt(x, -1)), And(Lt(1, x), Lt(x, sqrt(2))))

    # issues 6627, 3448
    assert solve((x - 3)/(x - 2) < 0, x) == And(Lt(2, x), Lt(x, 3))
    assert solve(x/(x + 1) > 1, x) == And(Lt(-oo, x), Lt(x, -1))

    assert solve(sin(x) > S.Half) == And(pi/6 < x, x < pi*Rational(5, 6))

    assert solve(Eq(False, x < 1)) == (S.One <= x) & (x < oo)
    assert solve(Eq(True, x < 1)) == (-oo < x) & (x < 1)
    assert solve(Eq(x < 1, False)) == (S.One <= x) & (x < oo)
    assert solve(Eq(x < 1, True)) == (-oo < x) & (x < 1)

    assert solve(Eq(False, x)) == False
    assert solve(Eq(True, x)) == True
    assert solve(Eq(False, ~x)) == True
    assert solve(Eq(True, ~x)) == False
    assert solve(Ne(True, x)) == False


def test_issue_4793():
    assert solve(1/x) == []
    assert solve(x*(1 - 5/x)) == [5]
    assert solve(x + sqrt(x) - 2) == [1]
    assert solve(-(1 + x)/(2 + x)**2 + 1/(2 + x)) == []
    assert solve(-x**2 - 2*x + (x + 1)**2 - 1) == []
    assert solve((x/(x + 1) + 3)**(-2)) == []
    assert solve(x/sqrt(x**2 + 1), x) == [0]
    assert solve(exp(x) - y, x) == [log(y)]
    assert solve(exp(x)) == []
    assert solve(x**2 + x + sin(y)**2 + cos(y)**2 - 1, x) in [[0, -1], [-1, 0]]
    eq = 4*3**(5*x + 2) - 7
    ans = solve(eq, x)
    assert len(ans) == 5 and all(eq.subs(x, a).n(chop=True) == 0 for a in ans)
    assert solve(log(x**2) - y**2/exp(x), x, y, set=True) == (
        [x, y],
        {(x, sqrt(exp(x) * log(x ** 2))), (x, -sqrt(exp(x) * log(x ** 2)))})
    assert solve(x**2*z**2 - z**2*y**2) == [{x: -y}, {x: y}, {z: 0}]
    assert solve((x - 1)/(1 + 1/(x - 1))) == []
    assert solve(x**(y*z) - x, x) == [1]
    raises(NotImplementedError, lambda: solve(log(x) - exp(x), x))
    raises(NotImplementedError, lambda: solve(2**x - exp(x) - 3))


def test_PR1964():
    # issue 5171
    assert solve(sqrt(x)) == solve(sqrt(x**3)) == [0]
    assert solve(sqrt(x - 1)) == [1]
    # issue 4462
    a = Symbol('a')
    assert solve(-3*a/sqrt(x), x) == []
    # issue 4486
    assert solve(2*x/(x + 2) - 1, x) == [2]
    # issue 4496
    assert set(solve((x**2/(7 - x)).diff(x))) == set([S.Zero, S(14)])
    # issue 4695
    f = Function('f')
    assert solve((3 - 5*x/f(x))*f(x), f(x)) == [x*Rational(5, 3)]
    # issue 4497
    assert solve(1/root(5 + x, 5) - 9, x) == [Rational(-295244, 59049)]

    assert solve(sqrt(x) + sqrt(sqrt(x)) - 4) == [(Rational(-1, 2) + sqrt(17)/2)**4]
    assert set(solve(Poly(sqrt(exp(x)) + sqrt(exp(-x)) - 4))) in \
        [
            set([log((-sqrt(3) + 2)**2), log((sqrt(3) + 2)**2)]),
            set([2*log(-sqrt(3) + 2), 2*log(sqrt(3) + 2)]),
            set([log(-4*sqrt(3) + 7), log(4*sqrt(3) + 7)]),
        ]
    assert set(solve(Poly(exp(x) + exp(-x) - 4))) == \
        set([log(-sqrt(3) + 2), log(sqrt(3) + 2)])
    assert set(solve(x**y + x**(2*y) - 1, x)) == \
        set([(Rational(-1, 2) + sqrt(5)/2)**(1/y), (Rational(-1, 2) - sqrt(5)/2)**(1/y)])

    assert solve(exp(x/y)*exp(-z/y) - 2, y) == [(x - z)/log(2)]
    assert solve(
        x**z*y**z - 2, z) in [[log(2)/(log(x) + log(y))], [log(2)/(log(x*y))]]
    # if you do inversion too soon then multiple roots (as for the following)
    # will be missed, e.g. if exp(3*x) = exp(3) -> 3*x = 3
    E = S.Exp1
    assert solve(exp(3*x) - exp(3), x) in [
        [1, log(E*(Rational(-1, 2) - sqrt(3)*I/2)), log(E*(Rational(-1, 2) + sqrt(3)*I/2))],
        [1, log(-E/2 - sqrt(3)*E*I/2), log(-E/2 + sqrt(3)*E*I/2)],
        ]

    # coverage test
    p = Symbol('p', positive=True)
    assert solve((1/p + 1)**(p + 1)) == []


def test_issue_5197():
    x = Symbol('x', real=True)
    assert solve(x**2 + 1, x) == []
    n = Symbol('n', integer=True, positive=True)
    assert solve((n - 1)*(n + 2)*(2*n - 1), n) == [1]
    x = Symbol('x', positive=True)
    y = Symbol('y')
    assert solve([x + 5*y - 2, -3*x + 6*y - 15], x, y) == []
                 # not {x: -3, y: 1} b/c x is positive
    # The solution following should not contain (-sqrt(2), sqrt(2))
    assert solve((x + y)*n - y**2 + 2, x, y) == [(sqrt(2), -sqrt(2))]
    y = Symbol('y', positive=True)
    # The solution following should not contain {y: -x*exp(x/2)}
    assert solve(x**2 - y**2/exp(x), y, x, dict=True) == [{y: x*exp(x/2)}]
    x, y, z = symbols('x y z', positive=True)
    assert solve(z**2*x**2 - z**2*y**2/exp(x), y, x, z, dict=True) == [{y: x*exp(x/2)}]


def test_checking():
    assert set(
        solve(x*(x - y/x), x, check=False)) == set([sqrt(y), S.Zero, -sqrt(y)])
    assert set(solve(x*(x - y/x), x, check=True)) == set([sqrt(y), -sqrt(y)])
    # {x: 0, y: 4} sets denominator to 0 in the following so system should return None
    assert solve((1/(1/x + 2), 1/(y - 3) - 1)) == []
    # 0 sets denominator of 1/x to zero so None is returned
    assert solve(1/(1/x + 2)) == []


def test_issue_4671_4463_4467():
    assert solve((sqrt(x**2 - 1) - 2)) in ([sqrt(5), -sqrt(5)],
                                           [-sqrt(5), sqrt(5)])
    assert solve((2**exp(y**2/x) + 2)/(x**2 + 15), y) == [
        -sqrt(x*log(1 + I*pi/log(2))), sqrt(x*log(1 + I*pi/log(2)))]

    C1, C2 = symbols('C1 C2')
    f = Function('f')
    assert solve(C1 + C2/x**2 - exp(-f(x)), f(x)) == [log(x**2/(C1*x**2 + C2))]
    a = Symbol('a')
    E = S.Exp1
    assert solve(1 - log(a + 4*x**2), x) in (
        [-sqrt(-a + E)/2, sqrt(-a + E)/2],
        [sqrt(-a + E)/2, -sqrt(-a + E)/2]
    )
    assert solve(log(a**(-3) - x**2)/a, x) in (
        [-sqrt(-1 + a**(-3)), sqrt(-1 + a**(-3))],
        [sqrt(-1 + a**(-3)), -sqrt(-1 + a**(-3))],)
    assert solve(1 - log(a + 4*x**2), x) in (
        [-sqrt(-a + E)/2, sqrt(-a + E)/2],
        [sqrt(-a + E)/2, -sqrt(-a + E)/2],)
    assert set(solve((
        a**2 + 1) * (sin(a*x) + cos(a*x)), x)) == set([-pi/(4*a), 3*pi/(4*a)])
    assert solve(3 - (sinh(a*x) + cosh(a*x)), x) == [log(3)/a]
    assert set(solve(3 - (sinh(a*x) + cosh(a*x)**2), x)) == \
        set([log(-2 + sqrt(5))/a, log(-sqrt(2) + 1)/a,
        log(-sqrt(5) - 2)/a, log(1 + sqrt(2))/a])
    assert solve(atan(x) - 1) == [tan(1)]


def test_issue_5132():
    r, t = symbols('r,t')
    assert set(solve([r - x**2 - y**2, tan(t) - y/x], [x, y])) == \
        set([(
            -sqrt(r*cos(t)**2), -1*sqrt(r*cos(t)**2)*tan(t)),
            (sqrt(r*cos(t)**2), sqrt(r*cos(t)**2)*tan(t))])
    assert solve([exp(x) - sin(y), 1/y - 3], [x, y]) == \
        [(log(sin(Rational(1, 3))), Rational(1, 3))]
    assert solve([exp(x) - sin(y), 1/exp(y) - 3], [x, y]) == \
        [(log(-sin(log(3))), -log(3))]
    assert set(solve([exp(x) - sin(y), y**2 - 4], [x, y])) == \
        set([(log(-sin(2)), -S(2)), (log(sin(2)), S(2))])
    eqs = [exp(x)**2 - sin(y) + z**2, 1/exp(y) - 3]
    assert solve(eqs, set=True) == \
        ([x, y], set([
        (log(-sqrt(-z**2 - sin(log(3)))), -log(3)),
        (log(-z**2 - sin(log(3)))/2, -log(3))]))
    assert solve(eqs, x, z, set=True) == (
        [x, z],
        {(log(-z**2 + sin(y))/2, z), (log(-sqrt(-z**2 + sin(y))), z)})
    assert set(solve(eqs, x, y)) == \
        set([
            (log(-sqrt(-z**2 - sin(log(3)))), -log(3)),
        (log(-z**2 - sin(log(3)))/2, -log(3))])
    assert set(solve(eqs, y, z)) == \
        set([
            (-log(3), -sqrt(-exp(2*x) - sin(log(3)))),
        (-log(3), sqrt(-exp(2*x) - sin(log(3))))])
    eqs = [exp(x)**2 - sin(y) + z, 1/exp(y) - 3]
    assert solve(eqs, set=True) == ([x, y], set(
        [
        (log(-sqrt(-z - sin(log(3)))), -log(3)),
            (log(-z - sin(log(3)))/2, -log(3))]))
    assert solve(eqs, x, z, set=True) == (
        [x, z],
        {(log(-sqrt(-z + sin(y))), z), (log(-z + sin(y))/2, z)})
    assert set(solve(eqs, x, y)) == set(
        [
            (log(-sqrt(-z - sin(log(3)))), -log(3)),
            (log(-z - sin(log(3)))/2, -log(3))])
    assert solve(eqs, z, y) == \
        [(-exp(2*x) - sin(log(3)), -log(3))]
    assert solve((sqrt(x**2 + y**2) - sqrt(10), x + y - 4), set=True) == (
        [x, y], set([(S.One, S(3)), (S(3), S.One)]))
    assert set(solve((sqrt(x**2 + y**2) - sqrt(10), x + y - 4), x, y)) == \
        set([(S.One, S(3)), (S(3), S.One)])


def test_issue_5335():
    lam, a0, conc = symbols('lam a0 conc')
    a = 0.005
    b = 0.743436700916726
    eqs = [lam + 2*y - a0*(1 - x/2)*x - a*x/2*x,
           a0*(1 - x/2)*x - 1*y - b*y,
           x + y - conc]
    sym = [x, y, a0]
    # there are 4 solutions obtained manually but only two are valid
    assert len(solve(eqs, sym, manual=True, minimal=True)) == 2
    assert len(solve(eqs, sym)) == 2  # cf below with rational=False


@SKIP("Hangs")
def _test_issue_5335_float():
    # gives ZeroDivisionError: polynomial division
    lam, a0, conc = symbols('lam a0 conc')
    a = 0.005
    b = 0.743436700916726
    eqs = [lam + 2*y - a0*(1 - x/2)*x - a*x/2*x,
           a0*(1 - x/2)*x - 1*y - b*y,
           x + y - conc]
    sym = [x, y, a0]
    assert len(solve(eqs, sym, rational=False)) == 2


def test_issue_5767():
    assert set(solve([x**2 + y + 4], [x])) == \
        set([(-sqrt(-y - 4),), (sqrt(-y - 4),)])


def test_polysys():
    assert set(solve([x**2 + 2/y - 2, x + y - 3], [x, y])) == \
        set([(S.One, S(2)), (1 + sqrt(5), 2 - sqrt(5)),
        (1 - sqrt(5), 2 + sqrt(5))])
    assert solve([x**2 + y - 2, x**2 + y]) == []
    # the ordering should be whatever the user requested
    assert solve([x**2 + y - 3, x - y - 4], (x, y)) != solve([x**2 +
                 y - 3, x - y - 4], (y, x))


@slow
def test_unrad1():
    raises(NotImplementedError, lambda:
        unrad(sqrt(x) + sqrt(x + 1) + sqrt(1 - sqrt(x)) + 3))
    raises(NotImplementedError, lambda:
        unrad(sqrt(x) + (x + 1)**Rational(1, 3) + 2*sqrt(y)))

    s = symbols('s', cls=Dummy)

    # checkers to deal with possibility of answer coming
    # back with a sign change (cf issue 5203)
    def check(rv, ans):
        assert bool(rv[1]) == bool(ans[1])
        if ans[1]:
            return s_check(rv, ans)
        e = rv[0].expand()
        a = ans[0].expand()
        return e in [a, -a] and rv[1] == ans[1]

    def s_check(rv, ans):
        # get the dummy
        rv = list(rv)
        d = rv[0].atoms(Dummy)
        reps = list(zip(d, [s]*len(d)))
        # replace s with this dummy
        rv = (rv[0].subs(reps).expand(), [rv[1][0].subs(reps), rv[1][1].subs(reps)])
        ans = (ans[0].subs(reps).expand(), [ans[1][0].subs(reps), ans[1][1].subs(reps)])
        return str(rv[0]) in [str(ans[0]), str(-ans[0])] and \
            str(rv[1]) == str(ans[1])

    assert check(unrad(sqrt(x)),
        (x, []))
    assert check(unrad(sqrt(x) + 1),
        (x - 1, []))
    assert check(unrad(sqrt(x) + root(x, 3) + 2),
        (s**3 + s**2 + 2, [s, s**6 - x]))
    assert check(unrad(sqrt(x)*root(x, 3) + 2),
        (x**5 - 64, []))
    assert check(unrad(sqrt(x) + (x + 1)**Rational(1, 3)),
        (x**3 - (x + 1)**2, []))
    assert check(unrad(sqrt(x) + sqrt(x + 1) + sqrt(2*x)),
        (-2*sqrt(2)*x - 2*x + 1, []))
    assert check(unrad(sqrt(x) + sqrt(x + 1) + 2),
        (16*x - 9, []))
    assert check(unrad(sqrt(x) + sqrt(x + 1) + sqrt(1 - x)),
        (5*x**2 - 4*x, []))
    assert check(unrad(a*sqrt(x) + b*sqrt(x) + c*sqrt(y) + d*sqrt(y)),
        ((a*sqrt(x) + b*sqrt(x))**2 - (c*sqrt(y) + d*sqrt(y))**2, []))
    assert check(unrad(sqrt(x) + sqrt(1 - x)),
        (2*x - 1, []))
    assert check(unrad(sqrt(x) + sqrt(1 - x) - 3),
        (x**2 - x + 16, []))
    assert check(unrad(sqrt(x) + sqrt(1 - x) + sqrt(2 + x)),
        (5*x**2 - 2*x + 1, []))
    assert unrad(sqrt(x) + sqrt(1 - x) + sqrt(2 + x) - 3) in [
        (25*x**4 + 376*x**3 + 1256*x**2 - 2272*x + 784, []),
        (25*x**8 - 476*x**6 + 2534*x**4 - 1468*x**2 + 169, [])]
    assert unrad(sqrt(x) + sqrt(1 - x) + sqrt(2 + x) - sqrt(1 - 2*x)) == \
        (41*x**4 + 40*x**3 + 232*x**2 - 160*x + 16, [])  # orig root at 0.487
    assert check(unrad(sqrt(x) + sqrt(x + 1)), (S.One, []))

    eq = sqrt(x) + sqrt(x + 1) + sqrt(1 - sqrt(x))
    assert check(unrad(eq),
        (16*x**2 - 9*x, []))
    assert set(solve(eq, check=False)) == set([S.Zero, Rational(9, 16)])
    assert solve(eq) == []
    # but this one really does have those solutions
    assert set(solve(sqrt(x) - sqrt(x + 1) + sqrt(1 - sqrt(x)))) == \
        set([S.Zero, Rational(9, 16)])

    assert check(unrad(sqrt(x) + root(x + 1, 3) + 2*sqrt(y), y),
        (S('2*sqrt(x)*(x + 1)**(1/3) + x - 4*y + (x + 1)**(2/3)'), []))
    assert check(unrad(sqrt(x/(1 - x)) + (x + 1)**Rational(1, 3)),
        (x**5 - x**4 - x**3 + 2*x**2 + x - 1, []))
    assert check(unrad(sqrt(x/(1 - x)) + 2*sqrt(y), y),
        (4*x*y + x - 4*y, []))
    assert check(unrad(sqrt(x)*sqrt(1 - x) + 2, x),
        (x**2 - x + 4, []))

    # http://tutorial.math.lamar.edu/
    #        Classes/Alg/SolveRadicalEqns.aspx#Solve_Rad_Ex2_a
    assert solve(Eq(x, sqrt(x + 6))) == [3]
    assert solve(Eq(x + sqrt(x - 4), 4)) == [4]
    assert solve(Eq(1, x + sqrt(2*x - 3))) == []
    assert set(solve(Eq(sqrt(5*x + 6) - 2, x))) == set([-S.One, S(2)])
    assert set(solve(Eq(sqrt(2*x - 1) - sqrt(x - 4), 2))) == set([S(5), S(13)])
    assert solve(Eq(sqrt(x + 7) + 2, sqrt(3 - x))) == [-6]
    # http://www.purplemath.com/modules/solverad.htm
    assert solve((2*x - 5)**Rational(1, 3) - 3) == [16]
    assert set(solve(x + 1 - root(x**4 + 4*x**3 - x, 4))) == \
        set([Rational(-1, 2), Rational(-1, 3)])
    assert set(solve(sqrt(2*x**2 - 7) - (3 - x))) == set([-S(8), S(2)])
    assert solve(sqrt(2*x + 9) - sqrt(x + 1) - sqrt(x + 4)) == [0]
    assert solve(sqrt(x + 4) + sqrt(2*x - 1) - 3*sqrt(x - 1)) == [5]
    assert solve(sqrt(x)*sqrt(x - 7) - 12) == [16]
    assert solve(sqrt(x - 3) + sqrt(x) - 3) == [4]
    assert solve(sqrt(9*x**2 + 4) - (3*x + 2)) == [0]
    assert solve(sqrt(x) - 2 - 5) == [49]
    assert solve(sqrt(x - 3) - sqrt(x) - 3) == []
    assert solve(sqrt(x - 1) - x + 7) == [10]
    assert solve(sqrt(x - 2) - 5) == [27]
    assert solve(sqrt(17*x - sqrt(x**2 - 5)) - 7) == [3]
    assert solve(sqrt(x) - sqrt(x - 1) + sqrt(sqrt(x))) == []

    # don't posify the expression in unrad and do use _mexpand
    z = sqrt(2*x + 1)/sqrt(x) - sqrt(2 + 1/x)
    p = posify(z)[0]
    assert solve(p) == []
    assert solve(z) == []
    assert solve(z + 6*I) == [Rational(-1, 11)]
    assert solve(p + 6*I) == []
    # issue 8622
    assert unrad((root(x + 1, 5) - root(x, 3))) == (
        x**5 - x**3 - 3*x**2 - 3*x - 1, [])
    # issue #8679
    assert check(unrad(x + root(x, 3) + root(x, 3)**2 + sqrt(y), x),
        (s**3 + s**2 + s + sqrt(y), [s, s**3 - x]))

    # for coverage
    assert check(unrad(sqrt(x) + root(x, 3) + y),
        (s**3 + s**2 + y, [s, s**6 - x]))
    assert solve(sqrt(x) + root(x, 3) - 2) == [1]
    raises(NotImplementedError, lambda:
        solve(sqrt(x) + root(x, 3) + root(x + 1, 5) - 2))
    # fails through a different code path
    raises(NotImplementedError, lambda: solve(-sqrt(2) + cosh(x)/x))
    # unrad some
    assert solve(sqrt(x + root(x, 3))+root(x - y, 5), y) == [
        x + (x**Rational(1, 3) + x)**Rational(5, 2)]
    assert check(unrad(sqrt(x) - root(x + 1, 3)*sqrt(x + 2) + 2),
        (s**10 + 8*s**8 + 24*s**6 - 12*s**5 - 22*s**4 - 160*s**3 - 212*s**2 -
        192*s - 56, [s, s**2 - x]))
    e = root(x + 1, 3) + root(x, 3)
    assert unrad(e) == (2*x + 1, [])
    eq = (sqrt(x) + sqrt(x + 1) + sqrt(1 - x) - 6*sqrt(5)/5)
    assert check(unrad(eq),
        (15625*x**4 + 173000*x**3 + 355600*x**2 - 817920*x + 331776, []))
    assert check(unrad(root(x, 4) + root(x, 4)**3 - 1),
        (s**3 + s - 1, [s, s**4 - x]))
    assert check(unrad(root(x, 2) + root(x, 2)**3 - 1),
        (x**3 + 2*x**2 + x - 1, []))
    assert unrad(x**0.5) is None
    assert check(unrad(t + root(x + y, 5) + root(x + y, 5)**3),
        (s**3 + s + t, [s, s**5 - x - y]))
    assert check(unrad(x + root(x + y, 5) + root(x + y, 5)**3, y),
        (s**3 + s + x, [s, s**5 - x - y]))
    assert check(unrad(x + root(x + y, 5) + root(x + y, 5)**3, x),
        (s**5 + s**3 + s - y, [s, s**5 - x - y]))
    assert check(unrad(root(x - 1, 3) + root(x + 1, 5) + root(2, 5)),
        (s**5 + 5*2**Rational(1, 5)*s**4 + s**3 + 10*2**Rational(2, 5)*s**3 +
        10*2**Rational(3, 5)*s**2 + 5*2**Rational(4, 5)*s + 4, [s, s**3 - x + 1]))
    raises(NotImplementedError, lambda:
        unrad((root(x, 2) + root(x, 3) + root(x, 4)).subs(x, x**5 - x + 1)))

    # the simplify flag should be reset to False for unrad results;
    # if it's not then this next test will take a long time
    assert solve(root(x, 3) + root(x, 5) - 2) == [1]
    eq = (sqrt(x) + sqrt(x + 1) + sqrt(1 - x) - 6*sqrt(5)/5)
    assert check(unrad(eq),
        ((5*x - 4)*(3125*x**3 + 37100*x**2 + 100800*x - 82944), []))
    ans = S('''
        [4/5, -1484/375 + 172564/(140625*(114*sqrt(12657)/78125 +
        12459439/52734375)**(1/3)) +
        4*(114*sqrt(12657)/78125 + 12459439/52734375)**(1/3)]''')
    assert solve(eq) == ans
    # duplicate radical handling
    assert check(unrad(sqrt(x + root(x + 1, 3)) - root(x + 1, 3) - 2),
        (s**3 - s**2 - 3*s - 5, [s, s**3 - x - 1]))
    # cov post-processing
    e = root(x**2 + 1, 3) - root(x**2 - 1, 5) - 2
    assert check(unrad(e),
        (s**5 - 10*s**4 + 39*s**3 - 80*s**2 + 80*s - 30,
        [s, s**3 - x**2 - 1]))

    e = sqrt(x + root(x + 1, 2)) - root(x + 1, 3) - 2
    assert check(unrad(e),
        (s**6 - 2*s**5 - 7*s**4 - 3*s**3 + 26*s**2 + 40*s + 25,
        [s, s**3 - x - 1]))
    assert check(unrad(e, _reverse=True),
        (s**6 - 14*s**5 + 73*s**4 - 187*s**3 + 276*s**2 - 228*s + 89,
        [s, s**2 - x - sqrt(x + 1)]))
    # this one needs r0, r1 reversal to work
    assert check(unrad(sqrt(x + sqrt(root(x, 3) - 1)) - root(x, 6) - 2),
        (s**12 - 2*s**8 - 8*s**7 - 8*s**6 + s**4 + 8*s**3 + 23*s**2 +
        32*s + 17, [s, s**6 - x]))

    # is this needed?
    #assert unrad(root(cosh(x), 3)/x*root(x + 1, 5) - 1) == (
    #    x**15 - x**3*cosh(x)**5 - 3*x**2*cosh(x)**5 - 3*x*cosh(x)**5 - cosh(x)**5, [])
    raises(NotImplementedError, lambda:
        unrad(sqrt(cosh(x)/x) + root(x + 1,3)*sqrt(x) - 1))
    assert unrad(S('(x+y)**(2*y/3) + (x+y)**(1/3) + 1')) is None
    assert check(unrad(S('(x+y)**(2*y/3) + (x+y)**(1/3) + 1'), x),
        (s**(2*y) + s + 1, [s, s**3 - x - y]))

    # This tests two things: that if full unrad is attempted and fails
    # the solution should still be found; also it tests that the use of
    # composite
    assert len(solve(sqrt(y)*x + x**3 - 1, x)) == 3
    assert len(solve(-512*y**3 + 1344*(x + 2)**Rational(1, 3)*y**2 -
        1176*(x + 2)**Rational(2, 3)*y - 169*x + 686, y, _unrad=False)) == 3

    # watch out for when the cov doesn't involve the symbol of interest
    eq = S('-x + (7*y/8 - (27*x/2 + 27*sqrt(x**2)/2)**(1/3)/3)**3 - 1')
    assert solve(eq, y) == [
        4*2**Rational(2, 3)*(27*x + 27*sqrt(x**2))**Rational(1, 3)/21 - (Rational(-1, 2) -
        sqrt(3)*I/2)*(x*Rational(-6912, 343) + sqrt((x*Rational(-13824, 343) - Rational(13824, 343))**2)/2 -
        Rational(6912, 343))**Rational(1, 3)/3, 4*2**Rational(2, 3)*(27*x + 27*sqrt(x**2))**Rational(1, 3)/21 -
        (Rational(-1, 2) + sqrt(3)*I/2)*(x*Rational(-6912, 343) + sqrt((x*Rational(-13824, 343) -
        Rational(13824, 343))**2)/2 - Rational(6912, 343))**Rational(1, 3)/3, 4*2**Rational(2, 3)*(27*x +
        27*sqrt(x**2))**Rational(1, 3)/21 - (x*Rational(-6912, 343) + sqrt((x*Rational(-13824, 343) -
        Rational(13824, 343))**2)/2 - Rational(6912, 343))**Rational(1, 3)/3]

    eq = root(x + 1, 3) - (root(x, 3) + root(x, 5))
    assert check(unrad(eq),
        (3*s**13 + 3*s**11 + s**9 - 1, [s, s**15 - x]))
    assert check(unrad(eq - 2),
        (3*s**13 + 3*s**11 + 6*s**10 + s**9 + 12*s**8 + 6*s**6 + 12*s**5 +
        12*s**3 + 7, [s, s**15 - x]))
    assert check(unrad(root(x, 3) - root(x + 1, 4)/2 + root(x + 2, 3)),
        (4096*s**13 + 960*s**12 + 48*s**11 - s**10 - 1728*s**4,
        [s, s**4 - x - 1]))  # orig expr has two real roots: -1, -.389
    assert check(unrad(root(x, 3) + root(x + 1, 4) - root(x + 2, 3)/2),
        (343*s**13 + 2904*s**12 + 1344*s**11 + 512*s**10 - 1323*s**9 -
        3024*s**8 - 1728*s**7 + 1701*s**5 + 216*s**4 - 729*s, [s, s**4 - x -
        1]))  # orig expr has one real root: -0.048
    assert check(unrad(root(x, 3)/2 - root(x + 1, 4) + root(x + 2, 3)),
        (729*s**13 - 216*s**12 + 1728*s**11 - 512*s**10 + 1701*s**9 -
        3024*s**8 + 1344*s**7 + 1323*s**5 - 2904*s**4 + 343*s, [s, s**4 - x -
        1]))  # orig expr has 2 real roots: -0.91, -0.15
    assert check(unrad(root(x, 3)/2 - root(x + 1, 4) + root(x + 2, 3) - 2),
        (729*s**13 + 1242*s**12 + 18496*s**10 + 129701*s**9 + 388602*s**8 +
        453312*s**7 - 612864*s**6 - 3337173*s**5 - 6332418*s**4 - 7134912*s**3
        - 5064768*s**2 - 2111913*s - 398034, [s, s**4 - x - 1]))
        # orig expr has 1 real root: 19.53

    ans = solve(sqrt(x) + sqrt(x + 1) -
                sqrt(1 - x) - sqrt(2 + x))
    assert len(ans) == 1 and NS(ans[0])[:4] == '0.73'
    # the fence optimization problem
    # https://github.com/sympy/sympy/issues/4793#issuecomment-36994519
    F = Symbol('F')
    eq = F - (2*x + 2*y + sqrt(x**2 + y**2))
    ans = F*Rational(2, 7) - sqrt(2)*F/14
    X = solve(eq, x, check=False)
    for xi in reversed(X):  # reverse since currently, ans is the 2nd one
        Y = solve((x*y).subs(x, xi).diff(y), y, simplify=False, check=False)
        if any((a - ans).expand().is_zero for a in Y):
            break
    else:
        assert None  # no answer was found
    assert solve(sqrt(x + 1) + root(x, 3) - 2) == S('''
        [(-11/(9*(47/54 + sqrt(93)/6)**(1/3)) + 1/3 + (47/54 +
        sqrt(93)/6)**(1/3))**3]''')
    assert solve(sqrt(sqrt(x + 1)) + x**Rational(1, 3) - 2) == S('''
        [(-sqrt(-2*(-1/16 + sqrt(6913)/16)**(1/3) + 6/(-1/16 +
        sqrt(6913)/16)**(1/3) + 17/2 + 121/(4*sqrt(-6/(-1/16 +
        sqrt(6913)/16)**(1/3) + 2*(-1/16 + sqrt(6913)/16)**(1/3) + 17/4)))/2 +
        sqrt(-6/(-1/16 + sqrt(6913)/16)**(1/3) + 2*(-1/16 +
        sqrt(6913)/16)**(1/3) + 17/4)/2 + 9/4)**3]''')
    assert solve(sqrt(x) + root(sqrt(x) + 1, 3) - 2) == S('''
        [(-(81/2 + 3*sqrt(741)/2)**(1/3)/3 + (81/2 + 3*sqrt(741)/2)**(-1/3) +
        2)**2]''')
    eq = S('''
        -x + (1/2 - sqrt(3)*I/2)*(3*x**3/2 - x*(3*x**2 - 34)/2 + sqrt((-3*x**3
        + x*(3*x**2 - 34) + 90)**2/4 - 39304/27) - 45)**(1/3) + 34/(3*(1/2 -
        sqrt(3)*I/2)*(3*x**3/2 - x*(3*x**2 - 34)/2 + sqrt((-3*x**3 + x*(3*x**2
        - 34) + 90)**2/4 - 39304/27) - 45)**(1/3))''')
    assert check(unrad(eq),
        (-s*(-s**6 + sqrt(3)*s**6*I - 153*2**Rational(2, 3)*3**Rational(1, 3)*s**4 +
        51*12**Rational(1, 3)*s**4 - 102*2**Rational(2, 3)*3**Rational(5, 6)*s**4*I - 1620*s**3 +
        1620*sqrt(3)*s**3*I + 13872*18**Rational(1, 3)*s**2 - 471648 +
        471648*sqrt(3)*I), [s, s**3 - 306*x - sqrt(3)*sqrt(31212*x**2 -
        165240*x + 61484) + 810]))

    assert solve(eq) == [] # not other code errors
    eq = root(x, 3) - root(y, 3) + root(x, 5)
    assert check(unrad(eq),
           (s**15 + 3*s**13 + 3*s**11 + s**9 - y, [s, s**15 - x]))
    eq = root(x, 3) + root(y, 3) + root(x*y, 4)
    assert check(unrad(eq),
                 (s*y*(-s**12 - 3*s**11*y - 3*s**10*y**2 - s**9*y**3 -
                       3*s**8*y**2 + 21*s**7*y**3 - 3*s**6*y**4 - 3*s**4*y**4 -
                       3*s**3*y**5 - y**6), [s, s**4 - x*y]))
    raises(NotImplementedError,
           lambda: unrad(root(x, 3) + root(y, 3) + root(x*y, 5)))


@slow
def test_unrad_slow():
    # this has roots with multiplicity > 1; there should be no
    # repeats in roots obtained, however
    eq = (sqrt(1 + sqrt(1 - 4*x**2)) - x*((1 + sqrt(1 + 2*sqrt(1 - 4*x**2)))))
    assert solve(eq) == [S.Half]


@XFAIL
def test_unrad_fail():
    # this only works if we check real_root(eq.subs(x, Rational(1, 3)))
    # but checksol doesn't work like that
    assert solve(root(x**3 - 3*x**2, 3) + 1 - x) == [Rational(1, 3)]
    assert solve(root(x + 1, 3) + root(x**2 - 2, 5) + 1) == [
        -1, -1 + CRootOf(x**5 + x**4 + 5*x**3 + 8*x**2 + 10*x + 5, 0)**3]


def test_checksol():
    x, y, r, t = symbols('x, y, r, t')
    eq = r - x**2 - y**2
    dict_var_soln = {y: - sqrt(r) / sqrt(tan(t)**2 + 1),
        x: -sqrt(r)*tan(t)/sqrt(tan(t)**2 + 1)}
    assert checksol(eq, dict_var_soln) == True
    assert checksol(Eq(x, False), {x: False}) is True
    assert checksol(Ne(x, False), {x: False}) is False
    assert checksol(Eq(x < 1, True), {x: 0}) is True
    assert checksol(Eq(x < 1, True), {x: 1}) is False
    assert checksol(Eq(x < 1, False), {x: 1}) is True
    assert checksol(Eq(x < 1, False), {x: 0}) is False
    assert checksol(Eq(x + 1, x**2 + 1), {x: 1}) is True
    assert checksol([x - 1, x**2 - 1], x, 1) is True
    assert checksol([x - 1, x**2 - 2], x, 1) is False
    assert checksol(Poly(x**2 - 1), x, 1) is True
    raises(ValueError, lambda: checksol(x, 1))
    raises(ValueError, lambda: checksol([], x, 1))

def test__invert():
    assert _invert(x - 2) == (2, x)
    assert _invert(2) == (2, 0)
    assert _invert(exp(1/x) - 3, x) == (1/log(3), x)
    assert _invert(exp(1/x + a/x) - 3, x) == ((a + 1)/log(3), x)
    assert _invert(a, x) == (a, 0)


def test_issue_4463():
    assert solve(-a*x + 2*x*log(x), x) == [exp(a/2)]
    assert solve(x**x) == []
    assert solve(x**x - 2) == [exp(LambertW(log(2)))]
    assert solve(((x - 3)*(x - 2))**((x - 3)*(x - 4))) == [2]

@slow
def test_issue_5114_solvers():
    a, b, c, d, e, f, g, h, i, j, k, l, m, n, o, p, q, r = symbols('a:r')

    # there is no 'a' in the equation set but this is how the
    # problem was originally posed
    syms = a, b, c, f, h, k, n
    eqs = [b + r/d - c/d,
    c*(1/d + 1/e + 1/g) - f/g - r/d,
        f*(1/g + 1/i + 1/j) - c/g - h/i,
        h*(1/i + 1/l + 1/m) - f/i - k/m,
        k*(1/m + 1/o + 1/p) - h/m - n/p,
        n*(1/p + 1/q) - k/p]
    assert len(solve(eqs, syms, manual=True, check=False, simplify=False)) == 1


def test_issue_5849():
    I1, I2, I3, I4, I5, I6 = symbols('I1:7')
    dI1, dI4, dQ2, dQ4, Q2, Q4 = symbols('dI1,dI4,dQ2,dQ4,Q2,Q4')

    e = (
        I1 - I2 - I3,
        I3 - I4 - I5,
        I4 + I5 - I6,
        -I1 + I2 + I6,
        -2*I1 - 2*I3 - 2*I5 - 3*I6 - dI1/2 + 12,
        -I4 + dQ4,
        -I2 + dQ2,
        2*I3 + 2*I5 + 3*I6 - Q2,
        I4 - 2*I5 + 2*Q4 + dI4
    )

    ans = [{
           dQ4: I3 - I5,
    dI1: -4*I2 - 8*I3 - 4*I5 - 6*I6 + 24,
    I4: I3 - I5,
    dQ2: I2,
    Q2: 2*I3 + 2*I5 + 3*I6,
    I1: I2 + I3,
    Q4: -I3/2 + 3*I5/2 - dI4/2}]
    v = I1, I4, Q2, Q4, dI1, dI4, dQ2, dQ4
    assert solve(e, *v, manual=True, check=False, dict=True) == ans
    assert solve(e, *v, manual=True) == []
    # the matrix solver (tested below) doesn't like this because it produces
    # a zero row in the matrix. Is this related to issue 4551?
    assert [ei.subs(
        ans[0]) for ei in e] == [0, 0, I3 - I6, -I3 + I6, 0, 0, 0, 0, 0]


def test_issue_5849_matrix():
    '''Same as test_2750 but solved with the matrix solver.'''
    I1, I2, I3, I4, I5, I6 = symbols('I1:7')
    dI1, dI4, dQ2, dQ4, Q2, Q4 = symbols('dI1,dI4,dQ2,dQ4,Q2,Q4')

    e = (
        I1 - I2 - I3,
        I3 - I4 - I5,
        I4 + I5 - I6,
        -I1 + I2 + I6,
        -2*I1 - 2*I3 - 2*I5 - 3*I6 - dI1/2 + 12,
        -I4 + dQ4,
        -I2 + dQ2,
        2*I3 + 2*I5 + 3*I6 - Q2,
        I4 - 2*I5 + 2*Q4 + dI4
    )
    assert solve(e, I1, I4, Q2, Q4, dI1, dI4, dQ2, dQ4) == {
        dI4: -I3 + 3*I5 - 2*Q4,
        dI1: -4*I2 - 8*I3 - 4*I5 - 6*I6 + 24,
        dQ2: I2,
        I1: I2 + I3,
        Q2: 2*I3 + 2*I5 + 3*I6,
        dQ4: I3 - I5,
        I4: I3 - I5}


def test_issue_5901():
    f, g, h = map(Function, 'fgh')
    a = Symbol('a')
    D = Derivative(f(x), x)
    G = Derivative(g(a), a)
    assert solve(f(x) + f(x).diff(x), f(x)) == \
        [-D]
    assert solve(f(x) - 3, f(x)) == \
        [3]
    assert solve(f(x) - 3*f(x).diff(x), f(x)) == \
        [3*D]
    assert solve([f(x) - 3*f(x).diff(x)], f(x)) == \
        {f(x): 3*D}
    assert solve([f(x) - 3*f(x).diff(x), f(x)**2 - y + 4], f(x), y) == \
        [{f(x): 3*D, y: 9*D**2 + 4}]
    assert solve(-f(a)**2*g(a)**2 + f(a)**2*h(a)**2 + g(a).diff(a),
                h(a), g(a), set=True) == \
        ([g(a)], set([
        (-sqrt(h(a)**2*f(a)**2 + G)/f(a),),
        (sqrt(h(a)**2*f(a)**2+ G)/f(a),)]))
    args = [f(x).diff(x, 2)*(f(x) + g(x)) - g(x)**2 + 2, f(x), g(x)]
    assert set(solve(*args)) == \
        set([(-sqrt(2), sqrt(2)), (sqrt(2), -sqrt(2))])
    eqs = [f(x)**2 + g(x) - 2*f(x).diff(x), g(x)**2 - 4]
    assert solve(eqs, f(x), g(x), set=True) == \
        ([f(x), g(x)], set([
        (-sqrt(2*D - 2), S(2)),
        (sqrt(2*D - 2), S(2)),
        (-sqrt(2*D + 2), -S(2)),
        (sqrt(2*D + 2), -S(2))]))

    # the underlying problem was in solve_linear that was not masking off
    # anything but a Mul or Add; it now raises an error if it gets anything
    # but a symbol and solve handles the substitutions necessary so solve_linear
    # won't make this error
    raises(
        ValueError, lambda: solve_linear(f(x) + f(x).diff(x), symbols=[f(x)]))
    assert solve_linear(f(x) + f(x).diff(x), symbols=[x]) == \
        (f(x) + Derivative(f(x), x), 1)
    assert solve_linear(f(x) + Integral(x, (x, y)), symbols=[x]) == \
        (f(x) + Integral(x, (x, y)), 1)
    assert solve_linear(f(x) + Integral(x, (x, y)) + x, symbols=[x]) == \
        (x + f(x) + Integral(x, (x, y)), 1)
    assert solve_linear(f(y) + Integral(x, (x, y)) + x, symbols=[x]) == \
        (x, -f(y) - Integral(x, (x, y)))
    assert solve_linear(x - f(x)/a + (f(x) - 1)/a, symbols=[x]) == \
        (x, 1/a)
    assert solve_linear(x + Derivative(2*x, x)) == \
        (x, -2)
    assert solve_linear(x + Integral(x, y), symbols=[x]) == \
        (x, 0)
    assert solve_linear(x + Integral(x, y) - 2, symbols=[x]) == \
        (x, 2/(y + 1))

    assert set(solve(x + exp(x)**2, exp(x))) == \
        set([-sqrt(-x), sqrt(-x)])
    assert solve(x + exp(x), x, implicit=True) == \
        [-exp(x)]
    assert solve(cos(x) - sin(x), x, implicit=True) == []
    assert solve(x - sin(x), x, implicit=True) == \
        [sin(x)]
    assert solve(x**2 + x - 3, x, implicit=True) == \
        [-x**2 + 3]
    assert solve(x**2 + x - 3, x**2, implicit=True) == \
        [-x + 3]


def test_issue_5912():
    assert set(solve(x**2 - x - 0.1, rational=True)) == \
        set([S.Half + sqrt(35)/10, -sqrt(35)/10 + S.Half])
    ans = solve(x**2 - x - 0.1, rational=False)
    assert len(ans) == 2 and all(a.is_Number for a in ans)
    ans = solve(x**2 - x - 0.1)
    assert len(ans) == 2 and all(a.is_Number for a in ans)


def test_float_handling():
    def test(e1, e2):
        return len(e1.atoms(Float)) == len(e2.atoms(Float))
    assert solve(x - 0.5, rational=True)[0].is_Rational
    assert solve(x - 0.5, rational=False)[0].is_Float
    assert solve(x - S.Half, rational=False)[0].is_Rational
    assert solve(x - 0.5, rational=None)[0].is_Float
    assert solve(x - S.Half, rational=None)[0].is_Rational
    assert test(nfloat(1 + 2*x), 1.0 + 2.0*x)
    for contain in [list, tuple, set]:
        ans = nfloat(contain([1 + 2*x]))
        assert type(ans) is contain and test(list(ans)[0], 1.0 + 2.0*x)
    k, v = list(nfloat({2*x: [1 + 2*x]}).items())[0]
    assert test(k, 2*x) and test(v[0], 1.0 + 2.0*x)
    assert test(nfloat(cos(2*x)), cos(2.0*x))
    assert test(nfloat(3*x**2), 3.0*x**2)
    assert test(nfloat(3*x**2, exponent=True), 3.0*x**2.0)
    assert test(nfloat(exp(2*x)), exp(2.0*x))
    assert test(nfloat(x/3), x/3.0)
    assert test(nfloat(x**4 + 2*x + cos(Rational(1, 3)) + 1),
            x**4 + 2.0*x + 1.94495694631474)
    # don't call nfloat if there is no solution
    tot = 100 + c + z + t
    assert solve(((.7 + c)/tot - .6, (.2 + z)/tot - .3, t/tot - .1)) == []


def test_check_assumptions():
    x = symbols('x', positive=True)
    assert solve(x**2 - 1) == [1]
    assert check_assumptions(1, x) == True
    raises(AssertionError, lambda: check_assumptions(2*x, x, positive=True))
    raises(TypeError, lambda: check_assumptions(1, 1))


def test_failing_assumptions():
    x = Symbol('x', real=True, positive=True)
    y = Symbol('y')
    assert failing_assumptions(6*x + y, **x.assumptions0) == \
    {'real': None, 'imaginary': None, 'complex': None, 'hermitian': None,
    'positive': None, 'nonpositive': None, 'nonnegative': None, 'nonzero': None,
    'negative': None, 'zero': None, 'extended_real': None, 'finite': None,
    'infinite': None, 'extended_negative': None, 'extended_nonnegative': None,
    'extended_nonpositive': None, 'extended_nonzero': None,
    'extended_positive': None }

def test_issue_6056():
    assert solve(tanh(x + 3)*tanh(x - 3) - 1) == []
    assert solve(tanh(x - 1)*tanh(x + 1) + 1) == \
            [I*pi*Rational(-3, 4), -I*pi/4, I*pi/4, I*pi*Rational(3, 4)]
    assert solve((tanh(x + 3)*tanh(x - 3) + 1)**2) == \
            [I*pi*Rational(-3, 4), -I*pi/4, I*pi/4, I*pi*Rational(3, 4)]


def test_issue_5673():
    eq = -x + exp(exp(LambertW(log(x)))*LambertW(log(x)))
    assert checksol(eq, x, 2) is True
    assert checksol(eq, x, 2, numerical=False) is None


def test_exclude():
    R, C, Ri, Vout, V1, Vminus, Vplus, s = \
        symbols('R, C, Ri, Vout, V1, Vminus, Vplus, s')
    Rf = symbols('Rf', positive=True)  # to eliminate Rf = 0 soln
    eqs = [C*V1*s + Vplus*(-2*C*s - 1/R),
           Vminus*(-1/Ri - 1/Rf) + Vout/Rf,
           C*Vplus*s + V1*(-C*s - 1/R) + Vout/R,
           -Vminus + Vplus]
    assert solve(eqs, exclude=s*C*R) == [
        {
            Rf: Ri*(C*R*s + 1)**2/(C*R*s),
            Vminus: Vplus,
            V1: 2*Vplus + Vplus/(C*R*s),
            Vout: C*R*Vplus*s + 3*Vplus + Vplus/(C*R*s)},
        {
            Vplus: 0,
            Vminus: 0,
            V1: 0,
            Vout: 0},
    ]

    # TODO: Investigate why currently solution [0] is preferred over [1].
    assert solve(eqs, exclude=[Vplus, s, C]) in [[{
        Vminus: Vplus,
        V1: Vout/2 + Vplus/2 + sqrt((Vout - 5*Vplus)*(Vout - Vplus))/2,
        R: (Vout - 3*Vplus - sqrt(Vout**2 - 6*Vout*Vplus + 5*Vplus**2))/(2*C*Vplus*s),
        Rf: Ri*(Vout - Vplus)/Vplus,
    }, {
        Vminus: Vplus,
        V1: Vout/2 + Vplus/2 - sqrt((Vout - 5*Vplus)*(Vout - Vplus))/2,
        R: (Vout - 3*Vplus + sqrt(Vout**2 - 6*Vout*Vplus + 5*Vplus**2))/(2*C*Vplus*s),
        Rf: Ri*(Vout - Vplus)/Vplus,
    }], [{
        Vminus: Vplus,
        Vout: (V1**2 - V1*Vplus - Vplus**2)/(V1 - 2*Vplus),
        Rf: Ri*(V1 - Vplus)**2/(Vplus*(V1 - 2*Vplus)),
        R: Vplus/(C*s*(V1 - 2*Vplus)),
    }]]


def test_high_order_roots():
    s = x**5 + 4*x**3 + 3*x**2 + Rational(7, 4)
    assert set(solve(s)) == set(Poly(s*4, domain='ZZ').all_roots())


def test_minsolve_linear_system():
    def count(dic):
        return len([x for x in dic.values() if x == 0])
    assert count(solve([x + y + z, y + z + a + t], particular=True, quick=True)) \
        == 3
    assert count(solve([x + y + z, y + z + a + t], particular=True, quick=False)) \
        == 3
    assert count(solve([x + y + z, y + z + a], particular=True, quick=True)) == 1
    assert count(solve([x + y + z, y + z + a], particular=True, quick=False)) == 2


def test_real_roots():
    # cf. issue 6650
    x = Symbol('x', real=True)
    assert len(solve(x**5 + x**3 + 1)) == 1


def test_issue_6528():
    eqs = [
        327600995*x**2 - 37869137*x + 1809975124*y**2 - 9998905626,
        895613949*x**2 - 273830224*x*y + 530506983*y**2 - 10000000000]
    # two expressions encountered are > 1400 ops long so if this hangs
    # it is likely because simplification is being done
    assert len(solve(eqs, y, x, check=False)) == 4


def test_overdetermined():
    x = symbols('x', real=True)
    eqs = [Abs(4*x - 7) - 5, Abs(3 - 8*x) - 1]
    assert solve(eqs, x) == [(S.Half,)]
    assert solve(eqs, x, manual=True) == [(S.Half,)]
    assert solve(eqs, x, manual=True, check=False) == [(S.Half,), (S(3),)]


def test_issue_6605():
    x = symbols('x')
    assert solve(4**(x/2) - 2**(x/3)) == [0, 3*I*pi/log(2)]
    # while the first one passed, this one failed
    x = symbols('x', real=True)
    assert solve(5**(x/2) - 2**(x/3)) == [0]
    b = sqrt(6)*sqrt(log(2))/sqrt(log(5))
    assert solve(5**(x/2) - 2**(3/x)) == [-b, b]


def test__ispow():
    assert _ispow(x**2)
    assert not _ispow(x)
    assert not _ispow(True)


def test_issue_6644():
    eq = -sqrt((m - q)**2 + (-m/(2*q) + S.Half)**2) + sqrt((-m**2/2 - sqrt(
    4*m**4 - 4*m**2 + 8*m + 1)/4 - Rational(1, 4))**2 + (m**2/2 - m - sqrt(
    4*m**4 - 4*m**2 + 8*m + 1)/4 - Rational(1, 4))**2)
    sol = solve(eq, q, simplify=False, check=False)
    assert len(sol) == 5


def test_issue_6752():
    assert solve([a**2 + a, a - b], [a, b]) == [(-1, -1), (0, 0)]
    assert solve([a**2 + a*c, a - b], [a, b]) == [(0, 0), (-c, -c)]


def test_issue_6792():
    assert solve(x*(x - 1)**2*(x + 1)*(x**6 - x + 1)) == [
        -1, 0, 1, CRootOf(x**6 - x + 1, 0), CRootOf(x**6 - x + 1, 1),
         CRootOf(x**6 - x + 1, 2), CRootOf(x**6 - x + 1, 3),
         CRootOf(x**6 - x + 1, 4), CRootOf(x**6 - x + 1, 5)]


def test_issues_6819_6820_6821_6248_8692():
    # issue 6821
    x, y = symbols('x y', real=True)
    assert solve(abs(x + 3) - 2*abs(x - 3)) == [1, 9]
    assert solve([abs(x) - 2, arg(x) - pi], x) == [(-2,), (2,)]
    assert set(solve(abs(x - 7) - 8)) == set([-S.One, S(15)])

    # issue 8692
    assert solve(Eq(Abs(x + 1) + Abs(x**2 - 7), 9), x) == [
        Rational(-1, 2) + sqrt(61)/2, -sqrt(69)/2 + S.Half]

    # issue 7145
    assert solve(2*abs(x) - abs(x - 1)) == [-1, Rational(1, 3)]

    x = symbols('x')
    assert solve([re(x) - 1, im(x) - 2], x) == [
        {re(x): 1, x: 1 + 2*I, im(x): 2}]

    # check for 'dict' handling of solution
    eq = sqrt(re(x)**2 + im(x)**2) - 3
    assert solve(eq) == solve(eq, x)

    i = symbols('i', imaginary=True)
    assert solve(abs(i) - 3) == [-3*I, 3*I]
    raises(NotImplementedError, lambda: solve(abs(x) - 3))

    w = symbols('w', integer=True)
    assert solve(2*x**w - 4*y**w, w) == solve((x/y)**w - 2, w)

    x, y = symbols('x y', real=True)
    assert solve(x + y*I + 3) == {y: 0, x: -3}
    # issue 2642
    assert solve(x*(1 + I)) == [0]

    x, y = symbols('x y', imaginary=True)
    assert solve(x + y*I + 3 + 2*I) == {x: -2*I, y: 3*I}

    x = symbols('x', real=True)
    assert solve(x + y + 3 + 2*I) == {x: -3, y: -2*I}

    # issue 6248
    f = Function('f')
    assert solve(f(x + 1) - f(2*x - 1)) == [2]
    assert solve(log(x + 1) - log(2*x - 1)) == [2]

    x = symbols('x')
    assert solve(2**x + 4**x) == [I*pi/log(2)]


def test_issue_14607():
    # issue 14607
    s, tau_c, tau_1, tau_2, phi, K = symbols(
        's, tau_c, tau_1, tau_2, phi, K')

    target = (s**2*tau_1*tau_2 + s*tau_1 + s*tau_2 + 1)/(K*s*(-phi + tau_c))

    K_C, tau_I, tau_D = symbols('K_C, tau_I, tau_D',
                                positive=True, nonzero=True)
    PID = K_C*(1 + 1/(tau_I*s) + tau_D*s)

    eq = (target - PID).together()
    eq *= denom(eq).simplify()
    eq = Poly(eq, s)
    c = eq.coeffs()

    vars = [K_C, tau_I, tau_D]
    s = solve(c, vars, dict=True)

    assert len(s) == 1

    knownsolution = {K_C: -(tau_1 + tau_2)/(K*(phi - tau_c)),
                     tau_I: tau_1 + tau_2,
                     tau_D: tau_1*tau_2/(tau_1 + tau_2)}

    for var in vars:
        assert s[0][var].simplify() == knownsolution[var].simplify()


def test_lambert_multivariate():
    from sympy.abc import x, y
    assert _filtered_gens(Poly(x + 1/x + exp(x) + y), x) == set([x, exp(x)])
    assert _lambert(x, x) == []
    assert solve((x**2 - 2*x + 1).subs(x, log(x) + 3*x)) == [LambertW(3*S.Exp1)/3]
    assert solve((x**2 - 2*x + 1).subs(x, (log(x) + 3*x)**2 - 1)) == \
          [LambertW(3*exp(-sqrt(2)))/3, LambertW(3*exp(sqrt(2)))/3]
    assert solve((x**2 - 2*x - 2).subs(x, log(x) + 3*x)) == \
          [LambertW(3*exp(1 - sqrt(3)))/3, LambertW(3*exp(1 + sqrt(3)))/3]
    eq = (x*exp(x) - 3).subs(x, x*exp(x))
    assert solve(eq) == [LambertW(3*exp(-LambertW(3)))]
    # coverage test
    raises(NotImplementedError, lambda: solve(x - sin(x)*log(y - x), x))
    ans = [3, -3*LambertW(-log(3)/3)/log(3)]  # 3 and 2.478...
    assert solve(x**3 - 3**x, x) == ans
    assert set(solve(3*log(x) - x*log(3))) == set(ans)
    assert solve(LambertW(2*x) - y, x) == [y*exp(y)/2]


@XFAIL
def test_other_lambert():
    assert solve(3*sin(x) - x*sin(3), x) == [3]
    assert set(solve(x**a - a**x), x) == set(
        [a, -a*LambertW(-log(a)/a)/log(a)])


@slow
def test_lambert_bivariate():
    # tests passing current implementation
    assert solve((x**2 + x)*exp((x**2 + x)) - 1) == [
        Rational(-1, 2) + sqrt(1 + 4*LambertW(1))/2,
        Rational(-1, 2) - sqrt(1 + 4*LambertW(1))/2]
    assert solve((x**2 + x)*exp((x**2 + x)*2) - 1) == [
        Rational(-1, 2) + sqrt(1 + 2*LambertW(2))/2,
        Rational(-1, 2) - sqrt(1 + 2*LambertW(2))/2]
    assert solve(a/x + exp(x/2), x) == [2*LambertW(-a/2)]
    assert solve((a/x + exp(x/2)).diff(x), x) == \
            [4*LambertW(-sqrt(2)*sqrt(a)/4), 4*LambertW(sqrt(2)*sqrt(a)/4)]
    assert solve((1/x + exp(x/2)).diff(x), x) == \
        [4*LambertW(-sqrt(2)/4),
        4*LambertW(sqrt(2)/4),  # nsimplifies as 2*2**(141/299)*3**(206/299)*5**(205/299)*7**(37/299)/21
        4*LambertW(-sqrt(2)/4, -1)]
    assert solve(x*log(x) + 3*x + 1, x) == \
            [exp(-3 + LambertW(-exp(3)))]
    assert solve(-x**2 + 2**x, x) == [2, 4, -2*LambertW(log(2)/2)/log(2)]
    assert solve(x**2 - 2**x, x) == [2, 4, -2*LambertW(log(2)/2)/log(2)]
    ans = solve(3*x + 5 + 2**(-5*x + 3), x)
    assert len(ans) == 1 and ans[0].expand() == \
        Rational(-5, 3) + LambertW(-10240*root(2, 3)*log(2)/3)/(5*log(2))
    assert solve(5*x - 1 + 3*exp(2 - 7*x), x) == \
        [Rational(1, 5) + LambertW(-21*exp(Rational(3, 5))/5)/7]
    assert solve((log(x) + x).subs(x, x**2 + 1)) == [
        -I*sqrt(-LambertW(1) + 1), sqrt(-1 + LambertW(1))]
    # check collection
    ax = a**(3*x + 5)
    ans = solve(3*log(ax) + b*log(ax) + ax, x)
    x0 = 1/log(a)
    x1 = sqrt(3)*I
    x2 = b + 3
    x3 = x2*LambertW(1/x2)/a**5
    x4 = x3**Rational(1, 3)/2
    assert ans == [
        x0*log(x4*(x1 - 1)),
        x0*log(-x4*(x1 + 1)),
        x0*log(x3)/3]
    x1 = LambertW(Rational(1, 3))
    x2 = a**(-5)
    x3 = 3**Rational(1, 3)
    x4 = 3**Rational(5, 6)*I
    x5 = x1**Rational(1, 3)*x2**Rational(1, 3)/2
    ans = solve(3*log(ax) + ax, x)
    assert ans == [
        x0*log(3*x1*x2)/3,
        x0*log(x5*(-x3 + x4)),
        x0*log(-x5*(x3 + x4))]
    # coverage
    p = symbols('p', positive=True)
    eq = 4*2**(2*p + 3) - 2*p - 3
    assert _solve_lambert(eq, p, _filtered_gens(Poly(eq), p)) == [
        Rational(-3, 2) - LambertW(-4*log(2))/(2*log(2))]
    assert set(solve(3**cos(x) - cos(x)**3)) == set(
        [acos(3), acos(-3*LambertW(-log(3)/3)/log(3))])
    # should give only one solution after using `uniq`
    assert solve(2*log(x) - 2*log(z) + log(z + log(x) + log(z)), x) == [
        exp(-z + LambertW(2*z**4*exp(2*z))/2)/z]
    # cases when p != S.One
    # issue 4271
    ans = solve((a/x + exp(x/2)).diff(x, 2), x)
    x0 = (-a)**Rational(1, 3)
    x1 = sqrt(3)*I
    x2 = x0/6
    assert ans == [
        6*LambertW(x0/3),
        6*LambertW(x2*(x1 - 1)),
        6*LambertW(-x2*(x1 + 1))]
    assert solve((1/x + exp(x/2)).diff(x, 2), x) == \
                [6*LambertW(Rational(-1, 3)), 6*LambertW(Rational(1, 6) - sqrt(3)*I/6), \
                6*LambertW(Rational(1, 6) + sqrt(3)*I/6), 6*LambertW(Rational(-1, 3), -1)]
    assert solve(x**2 - y**2/exp(x), x, y, dict=True) == \
                [{x: 2*LambertW(-y/2)}, {x: 2*LambertW(y/2)}]
    # this is slow but not exceedingly slow
    assert solve((x**3)**(x/2) + pi/2, x) == [
        exp(LambertW(-2*log(2)/3 + 2*log(pi)/3 + I*pi*Rational(2, 3)))]


def test_rewrite_trig():
    assert solve(sin(x) + tan(x)) == [0, -pi, pi, 2*pi]
    assert solve(sin(x) + sec(x)) == [
        -2*atan(Rational(-1, 2) + sqrt(2)*sqrt(1 - sqrt(3)*I)/2 + sqrt(3)*I/2),
        2*atan(S.Half - sqrt(2)*sqrt(1 + sqrt(3)*I)/2 + sqrt(3)*I/2), 2*atan(S.Half
        + sqrt(2)*sqrt(1 + sqrt(3)*I)/2 + sqrt(3)*I/2), 2*atan(S.Half -
        sqrt(3)*I/2 + sqrt(2)*sqrt(1 - sqrt(3)*I)/2)]
    assert solve(sinh(x) + tanh(x)) == [0, I*pi]

    # issue 6157
    assert solve(2*sin(x) - cos(x), x) == [-2*atan(2 - sqrt(5)),
                                           -2*atan(2 + sqrt(5))]


@XFAIL
def test_rewrite_trigh():
    # if this import passes then the test below should also pass
    from sympy import sech
    assert solve(sinh(x) + sech(x)) == [
        2*atanh(Rational(-1, 2) + sqrt(5)/2 - sqrt(-2*sqrt(5) + 2)/2),
        2*atanh(Rational(-1, 2) + sqrt(5)/2 + sqrt(-2*sqrt(5) + 2)/2),
        2*atanh(-sqrt(5)/2 - S.Half + sqrt(2 + 2*sqrt(5))/2),
        2*atanh(-sqrt(2 + 2*sqrt(5))/2 - sqrt(5)/2 - S.Half)]


def test_uselogcombine():
    eq = z - log(x) + log(y/(x*(-1 + y**2/x**2)))
    assert solve(eq, x, force=True) == [-sqrt(y*(y - exp(z))), sqrt(y*(y - exp(z)))]
    assert solve(log(x + 3) + log(1 + 3/x) - 3) in [
        [-3 + sqrt(-12 + exp(3))*exp(Rational(3, 2))/2 + exp(3)/2,
        -sqrt(-12 + exp(3))*exp(Rational(3, 2))/2 - 3 + exp(3)/2],
        [-3 + sqrt(-36 + (-exp(3) + 6)**2)/2 + exp(3)/2,
        -3 - sqrt(-36 + (-exp(3) + 6)**2)/2 + exp(3)/2],
        ]
    assert solve(log(exp(2*x) + 1) + log(-tanh(x) + 1) - log(2)) == []


def test_atan2():
    assert solve(atan2(x, 2) - pi/3, x) == [2*sqrt(3)]


def test_errorinverses():
    assert solve(erf(x) - y, x) == [erfinv(y)]
    assert solve(erfinv(x) - y, x) == [erf(y)]
    assert solve(erfc(x) - y, x) == [erfcinv(y)]
    assert solve(erfcinv(x) - y, x) == [erfc(y)]


def test_issue_2725():
    R = Symbol('R')
    eq = sqrt(2)*R*sqrt(1/(R + 1)) + (R + 1)*(sqrt(2)*sqrt(1/(R + 1)) - 1)
    sol = solve(eq, R, set=True)[1]
    assert sol == set([(Rational(5, 3) + (Rational(-1, 2) - sqrt(3)*I/2)*(Rational(251, 27) +
        sqrt(111)*I/9)**Rational(1, 3) + 40/(9*((Rational(-1, 2) - sqrt(3)*I/2)*(Rational(251, 27) +
        sqrt(111)*I/9)**Rational(1, 3))),), (Rational(5, 3) + 40/(9*(Rational(251, 27) +
        sqrt(111)*I/9)**Rational(1, 3)) + (Rational(251, 27) + sqrt(111)*I/9)**Rational(1, 3),)])


def test_issue_5114_6611():
    # See that it doesn't hang; this solves in about 2 seconds.
    # Also check that the solution is relatively small.
    # Note: the system in issue 6611 solves in about 5 seconds and has
    # an op-count of 138336 (with simplify=False).
    b, c, d, e, f, g, h, i, j, k, l, m, n, o, p, q, r = symbols('b:r')
    eqs = Matrix([
        [b - c/d + r/d], [c*(1/g + 1/e + 1/d) - f/g - r/d],
        [-c/g + f*(1/j + 1/i + 1/g) - h/i], [-f/i + h*(1/m + 1/l + 1/i) - k/m],
        [-h/m + k*(1/p + 1/o + 1/m) - n/p], [-k/p + n*(1/q + 1/p)]])
    v = Matrix([f, h, k, n, b, c])
    ans = solve(list(eqs), list(v), simplify=False)
    # If time is taken to simplify then then 2617 below becomes
    # 1168 and the time is about 50 seconds instead of 2.
    assert sum([s.count_ops() for s in ans.values()]) <= 2617


def test_det_quick():
    m = Matrix(3, 3, symbols('a:9'))
    assert m.det() == det_quick(m)  # calls det_perm
    m[0, 0] = 1
    assert m.det() == det_quick(m)  # calls det_minor
    m = Matrix(3, 3, list(range(9)))
    assert m.det() == det_quick(m)  # defaults to .det()
    # make sure they work with Sparse
    s = SparseMatrix(2, 2, (1, 2, 1, 4))
    assert det_perm(s) == det_minor(s) == s.det()


def test_real_imag_splitting():
    a, b = symbols('a b', real=True)
    assert solve(sqrt(a**2 + b**2) - 3, a) == \
        [-sqrt(-b**2 + 9), sqrt(-b**2 + 9)]
    a, b = symbols('a b', imaginary=True)
    assert solve(sqrt(a**2 + b**2) - 3, a) == []


def test_issue_7110():
    y = -2*x**3 + 4*x**2 - 2*x + 5
    assert any(ask(Q.real(i)) for i in solve(y))


def test_units():
    assert solve(1/x - 1/(2*cm)) == [2*cm]


def test_issue_7547():
    A, B, V = symbols('A,B,V')
    eq1 = Eq(630.26*(V - 39.0)*V*(V + 39) - A + B, 0)
    eq2 = Eq(B, 1.36*10**8*(V - 39))
    eq3 = Eq(A, 5.75*10**5*V*(V + 39.0))
    sol = Matrix(nsolve(Tuple(eq1, eq2, eq3), [A, B, V], (0, 0, 0)))
    assert str(sol) == str(Matrix(
        [['4442890172.68209'],
         ['4289299466.1432'],
         ['70.5389666628177']]))


def test_issue_7895():
    r = symbols('r', real=True)
    assert solve(sqrt(r) - 2) == [4]


def test_issue_2777():
    # the equations represent two circles
    x, y = symbols('x y', real=True)
    e1, e2 = sqrt(x**2 + y**2) - 10, sqrt(y**2 + (-x + 10)**2) - 3
    a, b = Rational(191, 20), 3*sqrt(391)/20
    ans = [(a, -b), (a, b)]
    assert solve((e1, e2), (x, y)) == ans
    assert solve((e1, e2/(x - a)), (x, y)) == []
    # make the 2nd circle's radius be -3
    e2 += 6
    assert solve((e1, e2), (x, y)) == []
    assert solve((e1, e2), (x, y), check=False) == ans


def test_issue_7322():
    number = 5.62527e-35
    assert solve(x - number, x)[0] == number


def test_nsolve():
    raises(ValueError, lambda: nsolve(x, (-1, 1), method='bisect'))
    raises(TypeError, lambda: nsolve((x - y + 3,x + y,z - y),(x,y,z),(-50,50)))
    raises(TypeError, lambda: nsolve((x + y, x - y), (0, 1)))


@slow
def test_high_order_multivariate():
    assert len(solve(a*x**3 - x + 1, x)) == 3
    assert len(solve(a*x**4 - x + 1, x)) == 4
    assert solve(a*x**5 - x + 1, x) == []  # incomplete solution allowed
    raises(NotImplementedError, lambda:
        solve(a*x**5 - x + 1, x, incomplete=False))

    # result checking must always consider the denominator and CRootOf
    # must be checked, too
    d = x**5 - x + 1
    assert solve(d*(1 + 1/d)) == [CRootOf(d + 1, i) for i in range(5)]
    d = x - 1
    assert solve(d*(2 + 1/d)) == [S.Half]


def test_base_0_exp_0():
    assert solve(0**x - 1) == [0]
    assert solve(0**(x - 2) - 1) == [2]
    assert solve(S('x*(1/x**0 - x)', evaluate=False)) == \
        [0, 1]


def test__simple_dens():
    assert _simple_dens(1/x**0, [x]) == set()
    assert _simple_dens(1/x**y, [x]) == set([x**y])
    assert _simple_dens(1/root(x, 3), [x]) == set([x])


def test_issue_8755():
    # This tests two things: that if full unrad is attempted and fails
    # the solution should still be found; also it tests the use of
    # keyword `composite`.
    assert len(solve(sqrt(y)*x + x**3 - 1, x)) == 3
    assert len(solve(-512*y**3 + 1344*(x + 2)**Rational(1, 3)*y**2 -
        1176*(x + 2)**Rational(2, 3)*y - 169*x + 686, y, _unrad=False)) == 3


@slow
def test_issue_8828():
    x1 = 0
    y1 = -620
    r1 = 920
    x2 = 126
    y2 = 276
    x3 = 51
    y3 = 205
    r3 = 104
    v = x, y, z

    f1 = (x - x1)**2 + (y - y1)**2 - (r1 - z)**2
    f2 = (x2 - x)**2 + (y2 - y)**2 - z**2
    f3 = (x - x3)**2 + (y - y3)**2 - (r3 - z)**2
    F = f1,f2,f3

    g1 = sqrt((x - x1)**2 + (y - y1)**2) + z - r1
    g2 = f2
    g3 = sqrt((x - x3)**2 + (y - y3)**2) + z - r3
    G = g1,g2,g3

    A = solve(F, v)
    B = solve(G, v)
    C = solve(G, v, manual=True)

    p, q, r = [set([tuple(i.evalf(2) for i in j) for j in R]) for R in [A, B, C]]
    assert p == q == r


@slow
def test_issue_2840_8155():
    assert solve(sin(3*x) + sin(6*x)) == [
        0, pi*Rational(-5, 3), pi*Rational(-4, 3), -pi, pi*Rational(-2, 3),
        pi*Rational(-4, 9), -pi/3, pi*Rational(-2, 9), pi*Rational(2, 9),
        pi/3, pi*Rational(4, 9), pi*Rational(2, 3), pi, pi*Rational(4, 3),
        pi*Rational(14, 9), pi*Rational(5, 3), pi*Rational(16, 9), 2*pi,
        -2*I*log(-(-1)**Rational(1, 9)), -2*I*log(-(-1)**Rational(2, 9)),
        -2*I*log(-sin(pi/18) - I*cos(pi/18)),
        -2*I*log(-sin(pi/18) + I*cos(pi/18)),
        -2*I*log(sin(pi/18) - I*cos(pi/18)),
        -2*I*log(sin(pi/18) + I*cos(pi/18))]
    assert solve(2*sin(x) - 2*sin(2*x)) == [
        0, pi*Rational(-5, 3), -pi, -pi/3, pi/3, pi, pi*Rational(5, 3)]


def test_issue_9567():
    assert solve(1 + 1/(x - 1)) == [0]


def test_issue_11538():
    assert solve(x + E) == [-E]
    assert solve(x**2 + E) == [-I*sqrt(E), I*sqrt(E)]
    assert solve(x**3 + 2*E) == [
        -cbrt(2 * E),
        cbrt(2)*cbrt(E)/2 - cbrt(2)*sqrt(3)*I*cbrt(E)/2,
        cbrt(2)*cbrt(E)/2 + cbrt(2)*sqrt(3)*I*cbrt(E)/2]
    assert solve([x + 4, y + E], x, y) == {x: -4, y: -E}
    assert solve([x**2 + 4, y + E], x, y) == [
        (-2*I, -E), (2*I, -E)]

    e1 = x - y**3 + 4
    e2 = x + y + 4 + 4 * E
    assert len(solve([e1, e2], x, y)) == 3


@slow
def test_issue_12114():
    a, b, c, d, e, f, g = symbols('a,b,c,d,e,f,g')
    terms = [1 + a*b + d*e, 1 + a*c + d*f, 1 + b*c + e*f,
             g - a**2 - d**2, g - b**2 - e**2, g - c**2 - f**2]
    s = solve(terms, [a, b, c, d, e, f, g], dict=True)
    assert s == [{a: -sqrt(-f**2 - 1), b: -sqrt(-f**2 - 1),
                  c: -sqrt(-f**2 - 1), d: f, e: f, g: -1},
                 {a: sqrt(-f**2 - 1), b: sqrt(-f**2 - 1),
                  c: sqrt(-f**2 - 1), d: f, e: f, g: -1},
                 {a: -sqrt(3)*f/2 - sqrt(-f**2 + 2)/2,
                  b: sqrt(3)*f/2 - sqrt(-f**2 + 2)/2, c: sqrt(-f**2 + 2),
                  d: -f/2 + sqrt(-3*f**2 + 6)/2,
                  e: -f/2 - sqrt(3)*sqrt(-f**2 + 2)/2, g: 2},
                 {a: -sqrt(3)*f/2 + sqrt(-f**2 + 2)/2,
                  b: sqrt(3)*f/2 + sqrt(-f**2 + 2)/2, c: -sqrt(-f**2 + 2),
                  d: -f/2 - sqrt(-3*f**2 + 6)/2,
                  e: -f/2 + sqrt(3)*sqrt(-f**2 + 2)/2, g: 2},
                 {a: sqrt(3)*f/2 - sqrt(-f**2 + 2)/2,
                  b: -sqrt(3)*f/2 - sqrt(-f**2 + 2)/2, c: sqrt(-f**2 + 2),
                  d: -f/2 - sqrt(-3*f**2 + 6)/2,
                  e: -f/2 + sqrt(3)*sqrt(-f**2 + 2)/2, g: 2},
                 {a: sqrt(3)*f/2 + sqrt(-f**2 + 2)/2,
                  b: -sqrt(3)*f/2 + sqrt(-f**2 + 2)/2, c: -sqrt(-f**2 + 2),
                  d: -f/2 + sqrt(-3*f**2 + 6)/2,
                  e: -f/2 - sqrt(3)*sqrt(-f**2 + 2)/2, g: 2}]


def test_inf():
    assert solve(1 - oo*x) == []
    assert solve(oo*x, x) == []
    assert solve(oo*x - oo, x) == []


def test_issue_12448():
    f = Function('f')
    fun = [f(i) for i in range(15)]
    sym = symbols('x:15')
    reps = dict(zip(fun, sym))

    (x, y, z), c = sym[:3], sym[3:]
    ssym = solve([c[4*i]*x + c[4*i + 1]*y + c[4*i + 2]*z + c[4*i + 3]
        for i in range(3)], (x, y, z))

    (x, y, z), c = fun[:3], fun[3:]
    sfun = solve([c[4*i]*x + c[4*i + 1]*y + c[4*i + 2]*z + c[4*i + 3]
        for i in range(3)], (x, y, z))

    assert sfun[fun[0]].xreplace(reps).count_ops() == \
        ssym[sym[0]].count_ops()


def test_denoms():
    assert denoms(x/2 + 1/y) == set([2, y])
    assert denoms(x/2 + 1/y, y) == set([y])
    assert denoms(x/2 + 1/y, [y]) == set([y])
    assert denoms(1/x + 1/y + 1/z, [x, y]) == set([x, y])
    assert denoms(1/x + 1/y + 1/z, x, y) == set([x, y])
    assert denoms(1/x + 1/y + 1/z, set([x, y])) == set([x, y])


def test_issue_12476():
    x0, x1, x2, x3, x4, x5 = symbols('x0 x1 x2 x3 x4 x5')
    eqns = [x0**2 - x0, x0*x1 - x1, x0*x2 - x2, x0*x3 - x3, x0*x4 - x4, x0*x5 - x5,
            x0*x1 - x1, -x0/3 + x1**2 - 2*x2/3, x1*x2 - x1/3 - x2/3 - x3/3,
            x1*x3 - x2/3 - x3/3 - x4/3, x1*x4 - 2*x3/3 - x5/3, x1*x5 - x4, x0*x2 - x2,
            x1*x2 - x1/3 - x2/3 - x3/3, -x0/6 - x1/6 + x2**2 - x2/6 - x3/3 - x4/6,
            -x1/6 + x2*x3 - x2/3 - x3/6 - x4/6 - x5/6, x2*x4 - x2/3 - x3/3 - x4/3,
            x2*x5 - x3, x0*x3 - x3, x1*x3 - x2/3 - x3/3 - x4/3,
            -x1/6 + x2*x3 - x2/3 - x3/6 - x4/6 - x5/6,
            -x0/6 - x1/6 - x2/6 + x3**2 - x3/3 - x4/6, -x1/3 - x2/3 + x3*x4 - x3/3,
            -x2 + x3*x5, x0*x4 - x4, x1*x4 - 2*x3/3 - x5/3, x2*x4 - x2/3 - x3/3 - x4/3,
            -x1/3 - x2/3 + x3*x4 - x3/3, -x0/3 - 2*x2/3 + x4**2, -x1 + x4*x5, x0*x5 - x5,
            x1*x5 - x4, x2*x5 - x3, -x2 + x3*x5, -x1 + x4*x5, -x0 + x5**2, x0 - 1]
    sols = [{x0: 1, x3: Rational(1, 6), x2: Rational(1, 6), x4: Rational(-2, 3), x1: Rational(-2, 3), x5: 1},
            {x0: 1, x3: S.Half, x2: Rational(-1, 2), x4: 0, x1: 0, x5: -1},
            {x0: 1, x3: Rational(-1, 3), x2: Rational(-1, 3), x4: Rational(1, 3), x1: Rational(1, 3), x5: 1},
            {x0: 1, x3: 1, x2: 1, x4: 1, x1: 1, x5: 1},
            {x0: 1, x3: Rational(-1, 3), x2: Rational(1, 3), x4: sqrt(5)/3, x1: -sqrt(5)/3, x5: -1},
            {x0: 1, x3: Rational(-1, 3), x2: Rational(1, 3), x4: -sqrt(5)/3, x1: sqrt(5)/3, x5: -1}]

    assert solve(eqns) == sols


def test_issue_13849():
    t = symbols('t')
    assert solve((t*(sqrt(5) + sqrt(2)) - sqrt(2), t), t) == []


def test_issue_14860():
    from sympy.physics.units import newton, kilo
    assert solve(8*kilo*newton + x + y, x) == [-8000*newton - y]


def test_issue_14721():
    k, h, a, b = symbols(':4')
    assert solve([
        -1 + (-k + 1)**2/b**2 + (-h - 1)**2/a**2,
        -1 + (-k + 1)**2/b**2 + (-h + 1)**2/a**2,
        h, k + 2], h, k, a, b) == [
        (0, -2, -b*sqrt(1/(b**2 - 9)), b),
        (0, -2, b*sqrt(1/(b**2 - 9)), b)]
    assert solve([
        h, h/a + 1/b**2 - 2, -h/2 + 1/b**2 - 2], a, h, b) == [
        (a, 0, -sqrt(2)/2), (a, 0, sqrt(2)/2)]
    assert solve((a + b**2 - 1, a + b**2 - 2)) == []


def test_issue_14779():
    x = symbols('x', real=True)
    assert solve(sqrt(x**4 - 130*x**2 + 1089) + sqrt(x**4 - 130*x**2
                 + 3969) - 96*Abs(x)/x,x) == [sqrt(130)]


def test_issue_15307():
    assert solve((y - 2, Mul(x + 3,x - 2, evaluate=False))) == \
        [{x: -3, y: 2}, {x: 2, y: 2}]
    assert solve((y - 2, Mul(3, x - 2, evaluate=False))) == \
        {x: 2, y: 2}
    assert solve((y - 2, Add(x + 4, x - 2, evaluate=False))) == \
        {x: -1, y: 2}
    eq1 = Eq(12513*x + 2*y - 219093, -5726*x - y)
    eq2 = Eq(-2*x + 8, 2*x - 40)
    assert solve([eq1, eq2]) == {x:12, y:75}

def test_issue_15415():
    assert solve(x - 3, x) == [3]
    assert solve([x - 3], x) == {x:3}
    assert solve(Eq(y + 3*x**2/2, y + 3*x), y) == []
    assert solve([Eq(y + 3*x**2/2, y + 3*x)], y) == []
    assert solve([Eq(y + 3*x**2/2, y + 3*x), Eq(x, 1)], y) == []


@slow
def test_issue_15731():
    # f(x)**g(x)=c
    assert solve(Eq((x**2 - 7*x + 11)**(x**2 - 13*x + 42), 1)) == [2, 3, 4, 5, 6, 7]
    assert solve((x)**(x + 4) - 4) == [-2]
    assert solve((-x)**(-x + 4) - 4) == [2]
    assert solve((x**2 - 6)**(x**2 - 2) - 4) == [-2, 2]
    assert solve((x**2 - 2*x - 1)**(x**2 - 3) - 1/(1 - 2*sqrt(2))) == [sqrt(2)]
    assert solve(x**(x + S.Half) - 4*sqrt(2)) == [S(2)]
    assert solve((x**2 + 1)**x - 25) == [2]
    assert solve(x**(2/x) - 2) == [2, 4]
    assert solve((x/2)**(2/x) - sqrt(2)) == [4, 8]
    assert solve(x**(x + S.Half) - Rational(9, 4)) == [Rational(3, 2)]
    # a**g(x)=c
    assert solve((-sqrt(sqrt(2)))**x - 2) == [4, log(2)/(log(2**Rational(1, 4)) + I*pi)]
    assert solve((sqrt(2))**x - sqrt(sqrt(2))) == [S.Half]
    assert solve((-sqrt(2))**x + 2*(sqrt(2))) == [3,
            (3*log(2)**2 + 4*pi**2 - 4*I*pi*log(2))/(log(2)**2 + 4*pi**2)]
    assert solve((sqrt(2))**x - 2*(sqrt(2))) == [3]
    assert solve(I**x + 1) == [2]
    assert solve((1 + I)**x - 2*I) == [2]
    assert solve((sqrt(2) + sqrt(3))**x - (2*sqrt(6) + 5)**Rational(1, 3)) == [Rational(2, 3)]
    # bases of both sides are equal
    b = Symbol('b')
    assert solve(b**x - b**2, x) == [2]
    assert solve(b**x - 1/b, x) == [-1]
    assert solve(b**x - b, x) == [1]
    b = Symbol('b', positive=True)
    assert solve(b**x - b**2, x) == [2]
    assert solve(b**x - 1/b, x) == [-1]


def test_issue_10933():
    assert solve(x**4 + y*(x + 0.1), x)  # doesn't fail
    assert solve(I*x**4 + x**3 + x**2 + 1.)  # doesn't fail


def test_Abs_handling():
    x = symbols('x', real=True)
    assert solve(abs(x/y), x) == [0]


def test_issue_7982():
    x = Symbol('x')
    # Test that no exception happens
    assert solve([2*x**2 + 5*x + 20 <= 0, x >= 1.5], x) is S.false
    # From #8040
    assert solve([x**3 - 8.08*x**2 - 56.48*x/5 - 106 >= 0, x - 1 <= 0], [x]) is S.false


def test_issue_14645():
    x, y = symbols('x y')
    assert solve([x*y - x - y, x*y - x - y], [x, y]) == [(y/(y - 1), y)]


def test_issue_12024():
    x, y = symbols('x y')
    assert solve(Piecewise((0.0, x < 0.1), (x, x >= 0.1)) - y) == \
        [{y: Piecewise((0.0, x < 0.1), (x, True))}]


def test_issue_17452():
    assert solve((7**x)**x + pi, x) == [-sqrt(log(pi) + I*pi)/sqrt(log(7)),
                                        sqrt(log(pi) + I*pi)/sqrt(log(7))]
    assert solve(x**(x/11) + pi/11, x) == [exp(LambertW(-11*log(11) + 11*log(pi) + 11*I*pi))]


<<<<<<< HEAD
def test_issue_17799():
    assert solve(-erf(x**(S(1)/3))**pi + I, x) == []
=======
def test_issue_17650():
    x = Symbol('x', real=True)
    assert solve(abs((abs(x**2 - 1) - x)) - x) == [1, -1 + sqrt(2), 1 + sqrt(2)]
>>>>>>> 8fb6df6d
<|MERGE_RESOLUTION|>--- conflicted
+++ resolved
@@ -2125,11 +2125,10 @@
     assert solve(x**(x/11) + pi/11, x) == [exp(LambertW(-11*log(11) + 11*log(pi) + 11*I*pi))]
 
 
-<<<<<<< HEAD
 def test_issue_17799():
     assert solve(-erf(x**(S(1)/3))**pi + I, x) == []
-=======
+
+
 def test_issue_17650():
     x = Symbol('x', real=True)
-    assert solve(abs((abs(x**2 - 1) - x)) - x) == [1, -1 + sqrt(2), 1 + sqrt(2)]
->>>>>>> 8fb6df6d
+    assert solve(abs((abs(x**2 - 1) - x)) - x) == [1, -1 + sqrt(2), 1 + sqrt(2)]