<<<<<<< HEAD
from sympy import Eq, factor, factorial, Function, Lambda, rf, S, sqrt, symbols, I, \
    expand, binomial, Rational
=======
from sympy import Eq, factorial, Function, Lambda, rf, S, sqrt, symbols, I, \
    expand_func, binomial, gamma, Rational, Symbol, cos, sin, Abs
>>>>>>> ddfc09b6
from sympy.solvers.recurr import rsolve, rsolve_hyper, rsolve_poly, rsolve_ratio
from sympy.testing.pytest import raises, slow
from sympy.abc import a, b

y = Function('y')
n, k = symbols('n,k', integer=True)
C0, C1, C2 = symbols('C0,C1,C2')


def test_rsolve_poly():
    assert rsolve_poly([-1, -1, 1], 0, n) == 0
    assert rsolve_poly([-1, -1, 1], 1, n) == -1

    assert rsolve_poly([-1, n + 1], n, n) == 1
    assert rsolve_poly([-1, 1], n, n) == C0 + (n**2 - n)/2
    assert rsolve_poly([-n - 1, n], 1, n) == C1*n - 1
    assert rsolve_poly([-4*n - 2, 1], 4*n + 1, n) == -1

    assert rsolve_poly([-1, 1], n**5 + n**3, n) == \
        C0 - n**3 / 2 - n**5 / 2 + n**2 / 6 + n**6 / 6 + 2*n**4 / 3


def test_rsolve_ratio():
    solution = rsolve_ratio([-2*n**3 + n**2 + 2*n - 1, 2*n**3 + n**2 - 6*n,
        -2*n**3 - 11*n**2 - 18*n - 9, 2*n**3 + 13*n**2 + 22*n + 8], 0, n)

    assert solution in [
        C1*((-2*n + 3)/(n**2 - 1))/3,
        (S.Half)*(C1*(-3 + 2*n)/(-1 + n**2)),
        (S.Half)*(C1*( 3 - 2*n)/( 1 - n**2)),
        (S.Half)*(C2*(-3 + 2*n)/(-1 + n**2)),
        (S.Half)*(C2*( 3 - 2*n)/( 1 - n**2)),
    ]


def test_rsolve_hyper():
    assert rsolve_hyper([-1, -1, 1], 0, n) in [
        C0*(S.Half - S.Half*sqrt(5))**n + C1*(S.Half + S.Half*sqrt(5))**n,
        C1*(S.Half - S.Half*sqrt(5))**n + C0*(S.Half + S.Half*sqrt(5))**n,
    ]

    assert rsolve_hyper([n**2 - 2, -2*n - 1, 1], 0, n) in [
        C0*rf(sqrt(2), n) + C1*rf(-sqrt(2), n),
        C1*rf(sqrt(2), n) + C0*rf(-sqrt(2), n),
    ]

    assert rsolve_hyper([n**2 - k, -2*n - 1, 1], 0, n) in [
        C0*rf(sqrt(k), n) + C1*rf(-sqrt(k), n),
        C1*rf(sqrt(k), n) + C0*rf(-sqrt(k), n),
    ]

    assert rsolve_hyper(
        [2*n*(n + 1), -n**2 - 3*n + 2, n - 1], 0, n) == C1*factorial(n) + C0*2**n

    assert rsolve_hyper(
        [n + 2, -(2*n + 3)*(17*n**2 + 51*n + 39), n + 1], 0, n) == None

    assert rsolve_hyper([-n - 1, -1, 1], 0, n) == None

    assert rsolve_hyper([-1, 1], n, n).expand() == C0 + n**2/2 - n/2

    assert rsolve_hyper([-1, 1], 1 + n, n).expand() == C0 + n**2/2 + n/2

    assert rsolve_hyper([-1, 1], 3*(n + n**2), n).expand() == C0 + n**3 - n

    assert rsolve_hyper([-a, 1],0,n).expand() == C0*a**n

    assert rsolve_hyper([-a, 0, 1], 0, n).expand() == (-1)**n*C1*a**(n/2) + C0*a**(n/2)

    assert rsolve_hyper([1, 1, 1], 0, n).expand() == \
        C0*(Rational(-1, 2) - sqrt(3)*I/2)**n + C1*(Rational(-1, 2) + sqrt(3)*I/2)**n

    assert rsolve_hyper([1, -2*n/a - 2/a, 1], 0, n) is None


def recurrence_term(c, f):
    """Compute RHS of recurrence in f(n) with coefficients in c."""
    return sum(c[i]*f.subs(n, n + i) for i in range(len(c)))


def test_rsolve_bulk():
    """Some bulk-generated tests."""
    funcs = [ n, n + 1, n**2, n**3, n**4, n + n**2, 27*n + 52*n**2 - 3*
        n**3 + 12*n**4 - 52*n**5 ]
    coeffs = [ [-2, 1], [-2, -1, 1], [-1, 1, 1, -1, 1], [-n, 1], [n**2 -
        n + 12, 1] ]
    for p in funcs:
        # compute difference
        for c in coeffs:
            q = recurrence_term(c, p)
            if p.is_polynomial(n):
                assert rsolve_poly(c, q, n) == p
            # See issue 3956:
            #if p.is_hypergeometric(n):
            #    assert rsolve_hyper(c, q, n) == p


def test_rsolve():
    f = y(n + 2) - y(n + 1) - y(n)
    h = sqrt(5)*(S.Half + S.Half*sqrt(5))**n \
        - sqrt(5)*(S.Half - S.Half*sqrt(5))**n

    assert rsolve(f, y(n)) in [
        C0*(S.Half - S.Half*sqrt(5))**n + C1*(S.Half + S.Half*sqrt(5))**n,
        C1*(S.Half - S.Half*sqrt(5))**n + C0*(S.Half + S.Half*sqrt(5))**n,
    ]

    assert rsolve(f, y(n), [0, 5]) == h
    assert rsolve(f, y(n), {0: 0, 1: 5}) == h
    assert rsolve(f, y(n), {y(0): 0, y(1): 5}) == h
    assert rsolve(y(n) - y(n - 1) - y(n - 2), y(n), [0, 5]) == h
    assert rsolve(Eq(y(n), y(n - 1) + y(n - 2)), y(n), [0, 5]) == h

    assert f.subs(y, Lambda(k, rsolve(f, y(n)).subs(n, k))).simplify() == 0

    f = (n - 1)*y(n + 2) - (n**2 + 3*n - 2)*y(n + 1) + 2*n*(n + 1)*y(n)
    g = C1*factorial(n) + C0*2**n
    h = -3*factorial(n) + 3*2**n

    assert rsolve(f, y(n)) == g
    assert rsolve(f, y(n), []) == g
    assert rsolve(f, y(n), {}) == g

    assert rsolve(f, y(n), [0, 3]) == h
    assert rsolve(f, y(n), {0: 0, 1: 3}) == h
    assert rsolve(f, y(n), {y(0): 0, y(1): 3}) == h

    assert f.subs(y, Lambda(k, rsolve(f, y(n)).subs(n, k))).simplify() == 0

    f = y(n) - y(n - 1) - 2

    assert rsolve(f, y(n), {y(0): 0}) == 2*n
    assert rsolve(f, y(n), {y(0): 1}) == 2*n + 1
    assert rsolve(f, y(n), {y(0): 0, y(1): 1}) is None

    assert f.subs(y, Lambda(k, rsolve(f, y(n)).subs(n, k))).simplify() == 0

    f = 3*y(n - 1) - y(n) - 1

    assert rsolve(f, y(n), {y(0): 0}) == -3**n/2 + S.Half
    assert rsolve(f, y(n), {y(0): 1}) == 3**n/2 + S.Half
    assert rsolve(f, y(n), {y(0): 2}) == 3*3**n/2 + S.Half

    assert f.subs(y, Lambda(k, rsolve(f, y(n)).subs(n, k))).simplify() == 0

    f = y(n) - 1/n*y(n - 1)
    assert rsolve(f, y(n)) == C0/factorial(n)
    assert f.subs(y, Lambda(k, rsolve(f, y(n)).subs(n, k))).simplify() == 0

    f = y(n) - 1/n*y(n - 1) - 1
    assert rsolve(f, y(n)) is None

    f = 2*y(n - 1) + (1 - n)*y(n)/n

    assert rsolve(f, y(n), {y(1): 1}) == 2**(n - 1)*n
    assert rsolve(f, y(n), {y(1): 2}) == 2**(n - 1)*n*2
    assert rsolve(f, y(n), {y(1): 3}) == 2**(n - 1)*n*3

    assert f.subs(y, Lambda(k, rsolve(f, y(n)).subs(n, k))).simplify() == 0

    f = (n - 1)*(n - 2)*y(n + 2) - (n + 1)*(n + 2)*y(n)

    assert rsolve(f, y(n), {y(3): 6, y(4): 24}) == n*(n - 1)*(n - 2)
    assert rsolve(
        f, y(n), {y(3): 6, y(4): -24}) == -n*(n - 1)*(n - 2)*(-1)**(n)

    assert f.subs(y, Lambda(k, rsolve(f, y(n)).subs(n, k))).simplify() == 0

    assert rsolve(Eq(y(n + 1), a*y(n)), y(n), {y(1): a}).simplify() == a**n

    assert rsolve(y(n) - a*y(n-2),y(n), \
            {y(1): sqrt(a)*(a + b), y(2): a*(a - b)}).simplify() == \
            a**(n/2)*(-(-1)**n*b + a)

    f = (-16*n**2 + 32*n - 12)*y(n - 1) + (4*n**2 - 12*n + 9)*y(n)

    yn = rsolve(f, y(n), {y(1): binomial(2*n + 1, 3)})
    sol = 2**(2*n)*n*(2*n - 1)**2*(2*n + 1)/12
    assert factor(expand(yn, func=True)) == sol

    assert (rsolve(y(n) + a*(y(n + 1) + y(n - 1))/2, y(n)) -
            (C0*((sqrt(-a**2 + 1) - 1)/a)**n +
             C1*((-sqrt(-a**2 + 1) - 1)/a)**n)).simplify() == 0

    assert rsolve((k + 1)*y(k), y(k)) is None
    assert (rsolve((k + 1)*y(k) + (k + 3)*y(k + 1) + (k + 5)*y(k + 2), y(k))
            is None)

    assert rsolve(y(n) + y(n + 1) + 2**n + 3**n, y(n)) == (-1)**n*C0 - 2**n/3 - 3**n/4


def test_rsolve_raises():
    x = Function('x')
    raises(ValueError, lambda: rsolve(y(n) - y(k + 1), y(n)))
    raises(ValueError, lambda: rsolve(y(n) - y(n + 1), x(n)))
    raises(ValueError, lambda: rsolve(y(n) - x(n + 1), y(n)))
    raises(ValueError, lambda: rsolve(y(n) - sqrt(n)*y(n + 1), y(n)))
    raises(ValueError, lambda: rsolve(y(n) - y(n + 1), y(n), {x(0): 0}))
    raises(ValueError, lambda: rsolve(y(n) + y(n + 1) + 2**n + cos(n), y(n)))


def test_issue_6844():
    f = y(n + 2) - y(n + 1) + y(n)/4
    assert rsolve(f, y(n)) == 2**(-n)*(C0 + C1*n)
    assert rsolve(f, y(n), {y(0): 0, y(1): 1}) == 2*2**(-n)*n


def test_issue_18751():
    r = Symbol('r', real=True, positive=True)
    theta = Symbol('theta', real=True)
    f = y(n) - 2 * r * cos(theta) * y(n - 1) + r**2 * y(n - 2)
    assert rsolve(f, y(n)) == \
        C0*(r*(cos(theta) - I*Abs(sin(theta))))**n + C1*(r*(cos(theta) + I*Abs(sin(theta))))**n


@slow
def test_issue_15751():
    f = y(n) + 21*y(n + 1) - 273*y(n + 2) - 1092*y(n + 3) + 1820*y(n + 4) + 1092*y(n + 5) - 273*y(n + 6) - 21*y(n + 7) + y(n + 8)
    assert rsolve(f, y(n)) is not None<|MERGE_RESOLUTION|>--- conflicted
+++ resolved
@@ -1,10 +1,5 @@
-<<<<<<< HEAD
 from sympy import Eq, factor, factorial, Function, Lambda, rf, S, sqrt, symbols, I, \
-    expand, binomial, Rational
-=======
-from sympy import Eq, factorial, Function, Lambda, rf, S, sqrt, symbols, I, \
-    expand_func, binomial, gamma, Rational, Symbol, cos, sin, Abs
->>>>>>> ddfc09b6
+    expand, binomial, Rational, Symbol, cos, sin, Abs
 from sympy.solvers.recurr import rsolve, rsolve_hyper, rsolve_poly, rsolve_ratio
 from sympy.testing.pytest import raises, slow
 from sympy.abc import a, b
