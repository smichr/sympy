--- conflicted
+++ resolved
@@ -1,11 +1,6 @@
-<<<<<<< HEAD
 from sympy import (symbols, pi, oo, S, exp, sqrt, besselk, Indexed, Sum, simplify,
                     Mul, Rational, Integral, factorial, gamma, Piecewise, Eq)
-=======
-from sympy import (symbols, pi, oo, S, exp, sqrt, besselk, Indexed, Rational,
-                    simplify, Piecewise, factorial, Eq, gamma, Sum)
 from sympy.core.numbers import comp
->>>>>>> 6ffc2f04
 from sympy.stats import density
 from sympy.stats.joint_rv import marginal_distribution
 from sympy.stats.joint_rv_types import JointRV
