--- conflicted
+++ resolved
@@ -229,33 +229,21 @@
 
     assert v._latex() == r'\ddot{\omega}\mathbf{\hat{n}_x}'
     assert unicode_vpretty(v) == u('ω̈ n_x')
-<<<<<<< HEAD
-    assert ascii_vpretty(v) == u('omëga n_x')
-=======
     assert ascii_vpretty(v) == u('  2\n d\n---(omega) n_x\n  2\ndt')
->>>>>>> 9497e6e7
 
     # Third order
     v = omega.diff().diff().diff() * N.x
 
     assert v._latex() == r'\dddot{\omega}\mathbf{\hat{n}_x}'
     assert unicode_vpretty(v) == u('ω⃛ n_x')
-<<<<<<< HEAD
-    assert ascii_vpretty(v) == u('ome⃛ga n_x')
-=======
     assert ascii_vpretty(v) == u('  3\n d\n---(omega) n_x\n  3\ndt')
->>>>>>> 9497e6e7
 
     # Fourth order
     v = omega.diff().diff().diff().diff() * N.x
 
     assert v._latex() == r'\ddddot{\omega}\mathbf{\hat{n}_x}'
     assert unicode_vpretty(v) == u('ω⃜ n_x')
-<<<<<<< HEAD
-    assert ascii_vpretty(v) == u('ome⃜ga n_x')
-=======
     assert ascii_vpretty(v) == u('  4\n d\n---(omega) n_x\n  4\ndt')
->>>>>>> 9497e6e7
 
     # Fifth order
     v = omega.diff().diff().diff().diff().diff() * N.x
