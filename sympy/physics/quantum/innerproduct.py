--- conflicted
+++ resolved
@@ -73,22 +73,12 @@
     """
     is_complex = True
 
-<<<<<<< HEAD
-    is_complex = True
-
-    def __new__(cls, bra, ket, **old_assumptions):
-=======
     def __new__(cls, bra, ket):
->>>>>>> 4f9af087
         if not isinstance(ket, KetBase):
             raise TypeError('KetBase subclass expected, got: %r' % ket)
         if not isinstance(bra, BraBase):
             raise TypeError('BraBase subclass expected, got: %r' % ket)
-<<<<<<< HEAD
-        obj = Expr.__new__(cls, *(bra, ket), **old_assumptions)
-=======
         obj = Expr.__new__(cls, bra, ket)
->>>>>>> 4f9af087
         return obj
 
     @property
