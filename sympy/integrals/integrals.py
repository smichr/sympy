--- conflicted
+++ resolved
@@ -140,13 +140,10 @@
         if self.function.is_zero is False and got_none is False:
             return False
 
-<<<<<<< HEAD
     @property
     def is_number(self):
         return not self.free_symbols
 
-=======
->>>>>>> d26e70f1
     def transform(self, x, u):
         r"""
         Performs a change of variables from `x` to `u` using the relationship
