--- conflicted
+++ resolved
@@ -668,11 +668,7 @@
             return (arg - 1).is_positive
 
     def _eval_is_zero(self):
-<<<<<<< HEAD
-        # XXX This is not quite useless. Try evaluating log(0.5).is_negative
-        #     without it. There's probably a nicer way though.
-=======
->>>>>>> d26e70f1
+        # do not use equals or any other simplification; this should be fast
         return (self.args[0] - 1).is_zero
 
     def _eval_nseries(self, x, n, logx):
