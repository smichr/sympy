<<<<<<< HEAD
__version__ = "1.3"
=======
__version__ = "1.4.dev"
>>>>>>> 115dd821
<|MERGE_RESOLUTION|>--- conflicted
+++ resolved
@@ -1,5 +1 @@
-<<<<<<< HEAD
-__version__ = "1.3"
-=======
-__version__ = "1.4.dev"
->>>>>>> 115dd821
+__version__ = "1.4.dev"