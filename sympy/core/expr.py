from __future__ import print_function, division

from .core import C
from .sympify import sympify, _sympify, SympifyError
from .basic import Basic, Atom
from .singleton import S
from .evalf import EvalfMixin, pure_complex
from .decorators import _sympifyit, call_highest_priority
from .cache import cacheit
from .compatibility import reduce, as_int, default_sort_key, xrange
from sympy.mpmath.libmp import mpf_log, prec_to_dps

from collections import defaultdict


class Expr(Basic, EvalfMixin):
    __slots__ = []

    @property
    def _diff_wrt(self):
        """Is it allowed to take derivative wrt to this instance.

        This determines if it is allowed to take derivatives wrt this object.
        Subclasses such as Symbol, Function and Derivative should return True
        to enable derivatives wrt them. The implementation in Derivative
        separates the Symbol and non-Symbol _diff_wrt=True variables and
        temporarily converts the non-Symbol vars in Symbols when performing
        the differentiation.

        Note, see the docstring of Derivative for how this should work
        mathematically.  In particular, note that expr.subs(yourclass, Symbol)
        should be well-defined on a structural level, or this will lead to
        inconsistent results.

        Examples
        ========

        >>> from sympy import Expr
        >>> e = Expr()
        >>> e._diff_wrt
        False
        >>> class MyClass(Expr):
        ...     _diff_wrt = True
        ...
        >>> (2*MyClass()).diff(MyClass())
        2
        """
        return False

    @cacheit
    def sort_key(self, order=None):

        coeff, expr = self.as_coeff_Mul()

        if expr.is_Pow:
            expr, exp = expr.args
        else:
            expr, exp = expr, S.One

        if expr.is_Dummy:
            args = (expr.sort_key(),)
        elif expr.is_Atom:
            args = (str(expr),)
        else:
            if expr.is_Add:
                args = expr.as_ordered_terms(order=order)
            elif expr.is_Mul:
                args = expr.as_ordered_factors(order=order)
            else:
                args = expr.args

            args = tuple(
                [ default_sort_key(arg, order=order) for arg in args ])

        args = (len(args), tuple(args))
        exp = exp.sort_key(order=order)

        return expr.class_key(), args, exp, coeff

    # ***************
    # * Arithmetics *
    # ***************
    # Expr and its sublcasses use _op_priority to determine which object
    # passed to a binary special method (__mul__, etc.) will handle the
    # operation. In general, the 'call_highest_priority' decorator will choose
    # the object with the highest _op_priority to handle the call.
    # Custom subclasses that want to define their own binary special methods
    # should set an _op_priority value that is higher than the default.
    #
    # **NOTE**:
    # This is a temporary fix, and will eventually be replaced with
    # something better and more powerful.  See issue 5510.
    _op_priority = 10.0

    def __pos__(self):
        return self

    def __neg__(self):
        return Mul(S.NegativeOne, self)

    def __abs__(self):
        return C.Abs(self)

    @_sympifyit('other', NotImplemented)
    @call_highest_priority('__radd__')
    def __add__(self, other):
        return Add(self, other)

    @_sympifyit('other', NotImplemented)
    @call_highest_priority('__add__')
    def __radd__(self, other):
        return Add(other, self)

    @_sympifyit('other', NotImplemented)
    @call_highest_priority('__rsub__')
    def __sub__(self, other):
        return Add(self, -other)

    @_sympifyit('other', NotImplemented)
    @call_highest_priority('__sub__')
    def __rsub__(self, other):
        return Add(other, -self)

    @_sympifyit('other', NotImplemented)
    @call_highest_priority('__rmul__')
    def __mul__(self, other):
        return Mul(self, other)

    @_sympifyit('other', NotImplemented)
    @call_highest_priority('__mul__')
    def __rmul__(self, other):
        return Mul(other, self)

    @_sympifyit('other', NotImplemented)
    @call_highest_priority('__rpow__')
    def __pow__(self, other):
        return Pow(self, other)

    @_sympifyit('other', NotImplemented)
    @call_highest_priority('__pow__')
    def __rpow__(self, other):
        return Pow(other, self)

    @_sympifyit('other', NotImplemented)
    @call_highest_priority('__rdiv__')
    def __div__(self, other):
        return Mul(self, Pow(other, S.NegativeOne))

    @_sympifyit('other', NotImplemented)
    @call_highest_priority('__div__')
    def __rdiv__(self, other):
        return Mul(other, Pow(self, S.NegativeOne))

    __truediv__ = __div__
    __rtruediv__ = __rdiv__

    @_sympifyit('other', NotImplemented)
    @call_highest_priority('__rmod__')
    def __mod__(self, other):
        return Mod(self, other)

    @_sympifyit('other', NotImplemented)
    @call_highest_priority('__mod__')
    def __rmod__(self, other):
        return Mod(other, self)

    def __int__(self):
        # Although we only need to round to the units position, we'll
        # get one more digit so the extra testing below can be avoided
        # unless the rounded value rounded to an integer, e.g. if an
        # expression were equal to 1.9 and we rounded to the unit position
        # we would get a 2 and would not know if this rounded up or not
        # without doing a test (as done below). But if we keep an extra
        # digit we know that 1.9 is not the same as 1 and there is no
        # need for further testing: our int value is correct. If the value
        # were 1.99, however, this would round to 2.0 and our int value is
        # off by one. So...if our round value is the same as the int value
        # (regardless of how much extra work we do to calculate extra decimal
        # places) we need to test whether we are off by one.
        r = self.round(2)
        if not r.is_Number:
            raise TypeError("can't convert complex to int")
        i = int(r)
        if not i:
            return 0
        # off-by-one check
        if i == r and not (self - i).equals(0):
            isign = 1 if i > 0 else -1
            x = C.Dummy()
            # in the following (self - i).evalf(2) will not always work while
            # (self - r).evalf(2) and the use of subs does; if the test that
            # was added when this comment was added passes, it might be safe
            # to simply use sign to compute this rather than doing this by hand:
            diff_sign = 1 if (self - x).evalf(2, subs={x: i}) > 0 else -1
            if diff_sign != isign:
                i -= isign
        return i
    __long__ = __int__

    def __float__(self):
        # Don't bother testing if it's a number; if it's not this is going
        # to fail, and if it is we still need to check that it evalf'ed to
        # a number.
        result = self.evalf()
        if result.is_Number:
            return float(result)
        if result.is_number and result.as_real_imag()[1]:
            raise TypeError("can't convert complex to float")
        raise TypeError("can't convert expression to float")

    def __complex__(self):
        result = self.evalf()
        re, im = result.as_real_imag()
        return complex(float(re), float(im))

    def __ge__(self, other):
        try:
            other = _sympify(other)
        except SympifyError:
            raise TypeError("Invalid comparison %s >= %s" % (self, other))
        for me in (self, other):
            if me.is_complex and me.is_real is False:
                raise TypeError("Invalid comparison of complex %s" % me)
        dif = self - other
        if dif.is_nonnegative is not None and \
                dif.is_nonnegative is not dif.is_negative:
            return sympify(dif.is_nonnegative)
        return C.GreaterThan(self, other, evaluate=False)

    def __le__(self, other):
        try:
            other = _sympify(other)
        except SympifyError:
            raise TypeError("Invalid comparison %s <= %s" % (self, other))
        for me in (self, other):
            if me.is_complex and me.is_real is False:
                raise TypeError("Invalid comparison of complex %s" % me)
        dif = self - other
        if dif.is_nonpositive is not None and \
                dif.is_nonpositive is not dif.is_positive:
            return sympify(dif.is_nonpositive)
        return C.LessThan(self, other, evaluate=False)

    def __gt__(self, other):
        try:
            other = _sympify(other)
        except SympifyError:
            raise TypeError("Invalid comparison %s > %s" % (self, other))
        for me in (self, other):
            if me.is_complex and me.is_real is False:
                raise TypeError("Invalid comparison of complex %s" % me)
        dif = self - other
        if dif.is_positive is not None and \
                dif.is_positive is not dif.is_nonpositive:
            return sympify(dif.is_positive)
        return C.StrictGreaterThan(self, other, evaluate=False)

    def __lt__(self, other):
        try:
            other = _sympify(other)
        except SympifyError:
            raise TypeError("Invalid comparison %s < %s" % (self, other))
        for me in (self, other):
            if me.is_complex and me.is_real is False:
                raise TypeError("Invalid comparison of complex %s" % me)
        dif = self - other
        if dif.is_negative is not None and \
                dif.is_negative is not dif.is_nonnegative:
            return sympify(dif.is_negative)
        return C.StrictLessThan(self, other, evaluate=False)

    @staticmethod
    def _from_mpmath(x, prec):
        if hasattr(x, "_mpf_"):
            return C.Float._new(x._mpf_, prec)
        elif hasattr(x, "_mpc_"):
            re, im = x._mpc_
            re = C.Float._new(re, prec)
            im = C.Float._new(im, prec)*S.ImaginaryUnit
            return re + im
        else:
            raise TypeError("expected mpmath number (mpf or mpc)")

    @property
    def is_number(self):
        """Returns True if 'self' has no free symbols.
        It will be faster than `if not self.free_symbols`, however, since
        `is_number` will fail as soon as it hits a free symbol.

        Examples
        ========

        >>> from sympy import log, Integral
        >>> from sympy.abc import x

        >>> x.is_number
        False
        >>> (2*x).is_number
        False
        >>> (2 + log(2)).is_number
        True
        >>> (2 + Integral(2, x)).is_number
        False
        >>> (2 + Integral(2, (x, 1, 2))).is_number
        True

        """
        return all(obj.is_number for obj in self.args)

    def _random(self, n=None, re_min=-1, im_min=-1, re_max=1, im_max=1):
        """Return self evaluated, if possible, replacing free symbols with
        random complex values, if necessary.

        The random complex value for each free symbol is generated
        by the random_complex_number routine giving real and imaginary
        parts in the range given by the re_min, re_max, im_min, and im_max
        values. The returned value is evaluated to a precision of n
        (if given) else the maximum of 15 and the precision needed
        to get more than 1 digit of precision. If the expression
        could not be evaluated to a number, or could not be evaluated
        to more than 1 digit of precision, then None is returned.

        Examples
        ========

        >>> from sympy import sqrt
        >>> from sympy.abc import x, y
        >>> x._random()                         # doctest: +SKIP
        0.0392918155679172 + 0.916050214307199*I
        >>> x._random(2)                        # doctest: +SKIP
        -0.77 - 0.87*I
        >>> (x + y/2)._random(2)                # doctest: +SKIP
        -0.57 + 0.16*I
        >>> sqrt(2)._random(2)
        1.4

        See Also
        ========

        sympy.utilities.randtest.random_complex_number
        """

        free = self.free_symbols
        prec = 1
        if free:
            from sympy.utilities.randtest import random_complex_number
            a, c, b, d = re_min, re_max, im_min, im_max
            reps = dict(list(zip(free, [random_complex_number(a, b, c, d, rational=True)
                           for zi in free])))
            try:
                nmag = abs(self.evalf(2, subs=reps))
            except TypeError:
                # if an out of range value resulted in evalf problems
                # then return None -- XXX is there a way to know how to
                # select a good random number for a given expression?
                # e.g. when calculating n! negative values for n should not
                # be used
                return None
        else:
            reps = {}
            nmag = abs(self.evalf(2))

        if not hasattr(nmag, '_prec'):
            # e.g. exp_polar(2*I*pi) doesn't evaluate but is_number is True
            return None

        if nmag._prec == 1:
            # increase the precision up to the default maximum
            # precision to see if we can get any significance

            from sympy.mpmath.libmp.libintmath import giant_steps
            from sympy.core.evalf import DEFAULT_MAXPREC as target

            # evaluate
            for prec in giant_steps(2, target):
                nmag = abs(self.evalf(prec, subs=reps))
                if nmag._prec != 1:
                    break

        if nmag._prec != 1:
            if n is None:
                n = max(prec, 15)
            return self.evalf(n, subs=reps)

        # never got any significance
        return None

    def is_constant(self, *wrt, **flags):
        """Return True if self is constant, False if not, or None if
        the constancy could not be determined conclusively.

        If an expression has no free symbols then it is a constant. If
        there are free symbols it is possible that the expression is a
        constant, perhaps (but not necessarily) zero. To test such
        expressions, two strategies are tried:

        1) numerical evaluation at two random points. If two such evaluations
        give two different values and the values have a precision greater than
        1 then self is not constant. If the evaluations agree or could not be
        obtained with any precision, no decision is made. The numerical testing
        is done only if ``wrt`` is different than the free symbols.

        2) differentiation with respect to variables in 'wrt' (or all free
        symbols if omitted) to see if the expression is constant or not. This
        will not always lead to an expression that is zero even though an
        expression is constant (see added test in test_expr.py). If
        all derivatives are zero then self is constant with respect to the
        given symbols.

        If neither evaluation nor differentiation can prove the expression is
        constant, None is returned unless two numerical values happened to be
        the same and the flag ``failing_number`` is True -- in that case the
        numerical value will be returned.

        If flag simplify=False is passed, self will not be simplified;
        the default is True since self should be simplified before testing.

        Examples
        ========

        >>> from sympy import cos, sin, Sum, S, pi
        >>> from sympy.abc import a, n, x, y
        >>> x.is_constant()
        False
        >>> S(2).is_constant()
        True
        >>> Sum(x, (x, 1, 10)).is_constant()
        True
        >>> Sum(x, (x, 1, n)).is_constant()
        False
        >>> Sum(x, (x, 1, n)).is_constant(y)
        True
        >>> Sum(x, (x, 1, n)).is_constant(n)
        False
        >>> Sum(x, (x, 1, n)).is_constant(x)
        True
        >>> eq = a*cos(x)**2 + a*sin(x)**2 - a
        >>> eq.is_constant()
        True
        >>> eq.subs({x:pi, a:2}) == eq.subs({x:pi, a:3}) == 0
        True

        >>> (0**x).is_constant()
        False
        >>> x.is_constant()
        False
        >>> (x**x).is_constant()
        False
        >>> one = cos(x)**2 + sin(x)**2
        >>> one.is_constant()
        True
        >>> ((one - 1)**(x + 1)).is_constant() in (True, False) # could be 0 or 1
        True
        """

        simplify = flags.get('simplify', True)

        # Except for expressions that contain units, only one of these should
        # be necessary since if something is
        # known to be a number it should also know that there are no
        # free symbols. But is_number quits as soon as it hits a non-number
        # whereas free_symbols goes until all free symbols have been collected,
        # thus is_number should be faster. But a double check on free symbols
        # is made just in case there is a discrepancy between the two.
        free = self.free_symbols
        if self.is_number or not free:
            # if the following assertion fails then that object's free_symbols
            # method needs attention: if an expression is a number it cannot
            # have free symbols
            assert not free
            return True

        # if we are only interested in some symbols and they are not in the
        # free symbols then this expression is constant wrt those symbols
        wrt = set(wrt)
        if wrt and not wrt & free:
            return True
        wrt = wrt or free

        # simplify unless this has already been done
        if simplify:
            self = self.simplify()

        # is_zero should be a quick assumptions check; it can be wrong for
        # numbers (see test_is_not_constant test), giving False when it
        # shouldn't, but hopefully it will never give True unless it is sure.
        if self.is_zero:
            return True

        # try numerical evaluation to see if we get two different values
        failing_number = None
        if wrt == free:
            # try 0 (for a) and 1 (for b)
            try:
                a = self.subs(list(zip(free, [0]*len(free))),
                    simultaneous=True)
                if a is S.NaN:
                    # evaluation may succeed when substitution fails
                    a = self._random(None, 0, 0, 0, 0)
            except ZeroDivisionError:
                a = None
            if a is not None and a is not S.NaN:
                try:
                    b = self.subs(list(zip(free, [1]*len(free))),
                        simultaneous=True)
                    if b is S.NaN:
                        # evaluation may succeed when substitution fails
                        b = self._random(None, 1, 0, 1, 0)
                except ZeroDivisionError:
                    b = None
                if b is not None and b is not S.NaN and b.equals(a) is False:
                    return False
                # try random real
                b = self._random(None, -1, 0, 1, 0)
                if b is not None and b is not S.NaN and b.equals(a) is False:
                    return False
                # try random complex
                b = self._random()
                if b is not None and b is not S.NaN:
                    if b.equals(a) is False:
                        return False
                    failing_number = a if a.is_number else b

        # now we will test each wrt symbol (or all free symbols) to see if the
        # expression depends on them or not using differentiation. This is
        # not sufficient for all expressions, however, so we don't return
        # False if we get a derivative other than 0 with free symbols.
        for w in wrt:
            deriv = self.diff(w)
            if simplify:
                deriv = deriv.simplify()
            if deriv != 0:
                if not (deriv.is_Number or pure_complex(deriv)):
                    if flags.get('failing_number', False):
                        return failing_number
                    elif deriv.free_symbols:
                        # dead line provided _random returns None in such cases
                        return None
                return False
        return True

    def equals(self, other, failing_expression=False):
        """Return True if self == other, False if it doesn't, or None. If
        failing_expression is True then the expression which did not simplify
        to a 0 will be returned instead of None.

        If ``self`` is a Number (or complex number) that is not zero, then
        the result is False.

        If ``self`` is a number and has not evaluated to zero, evalf will be
        used to test whether the expression evaluates to zero. If it does so
        and the result has significance (i.e. the precision is either -1, for
        a Rational result, or is greater than 1) then the evalf value will be
        used to return True or False.

        """
        from sympy.simplify.simplify import nsimplify, simplify
        from sympy.solvers.solvers import solve
        from sympy.polys.polyerrors import NotAlgebraic
        from sympy.polys.numberfields import minimal_polynomial

        other = sympify(other)
        if self == other:
            return True

        # they aren't the same so see if we can make the difference 0;
        # don't worry about doing simplification steps one at a time
        # because if the expression ever goes to 0 then the subsequent
        # simplification steps that are done will be very fast.
        diff = factor_terms((self - other).simplify(), radical=True)

        if not diff:
            return True

        if not diff.has(Add):
            # if there is no expanding to be done after simplifying
            # then this can't be a zero
            return False

        constant = diff.is_constant(simplify=False, failing_number=True)

        if constant is False:
            return False

        if constant is None and (diff.free_symbols or not diff.is_number):
            # e.g. unless the right simplification is done, a symbolic
            # zero is possible (see expression of issue 6829: without
            # simplification constant will be None).
            return

        if constant is True:
            ndiff = diff._random()
            if ndiff:
                return False

        # sometimes we can use a simplified result to give a clue as to
        # what the expression should be; if the expression is *not* zero
        # then we should have been able to compute that and so now
        # we can just consider the cases where the approximation appears
        # to be zero -- we try to prove it via minimal_polynomial.
        if diff.is_number:
            approx = diff.nsimplify()
            if not approx:
                # try to prove via self-consistency
                surds = [s for s in diff.atoms(Pow) if s.args[0].is_Integer]
                # it seems to work better to try big ones first
                surds.sort(key=lambda x: -x.args[0])
                for s in surds:
                    try:
                        # simplify is False here -- this expression has already
                        # been identified as being hard to identify as zero;
                        # we will handle the checking ourselves using nsimplify
                        # to see if we are in the right ballpark or not and if so
                        # *then* the simplification will be attempted.
                        sol = solve(diff, s, check=False, simplify=False)
                        if sol:
                            if s in sol:
                                return True
                            if any(nsimplify(si, [s]) == s and simplify(si) == s
                                    for si in sol):
                                return True
                    except NotImplementedError:
                        pass

                # try to prove with minimal_polynomial but know when
                # *not* to use this or else it can take a long time.
                if True:  # change True to condition that assures non-hang
                    try:
                        mp = minimal_polynomial(diff)
                        if mp.is_Symbol:
                            return True
                        return False
                    except NotAlgebraic:
                        pass

        # diff has not simplified to zero; constant is either None, True
        # or the number with significance (prec != 1) that was randomly
        # calculated twice as the same value.
        if constant not in (True, None) and constant != 0:
            return False

        if failing_expression:
            return diff
        return None

    def _eval_is_positive(self):
<<<<<<< HEAD
        n2 = self.evalf(2, literal=True)
        if n2 is None:
            return
        r, i = n2.as_real_imag()
        if i:
            return False
        return bool(r > 0)

    def _eval_is_negative(self):
        n2 = self.evalf(2, literal=True)
        if n2 is None:
            return
        r, i = n2.as_real_imag()
        if i:
            return False
        return bool(r < 0)
=======
        if self.is_number:
            if self.is_real is False:
                return False
            try:
                # check to see that we can get a value
                n2 = self._eval_evalf(2)
                if n2 is None:
                    raise AttributeError
                if n2._prec == 1:  # no significance
                    raise AttributeError
                if n2 == S.NaN:
                    raise AttributeError
            except (AttributeError, ValueError):
                return None
            n, i = self.evalf(2).as_real_imag()
            if not i.is_Number or not n.is_Number:
                return False
            if i:
                if i._prec != 1:
                    return False
            elif n._prec != 1:
                if n > 0:
                    return True
                return False

    def _eval_is_negative(self):
        if self.is_number:
            if self.is_real is False:
                return False
            try:
                # check to see that we can get a value
                n2 = self._eval_evalf(2)
                if n2 is None:
                    raise AttributeError
                if n2._prec == 1:  # no significance
                    raise AttributeError
                if n2 == S.NaN:
                    raise AttributeError
            except (AttributeError, ValueError):
                return None
            n, i = self.evalf(2).as_real_imag()
            if not i.is_Number or not n.is_Number:
                return False
            if i:
                if i._prec != 1:
                    return False
            elif n._prec != 1:
                if n < 0:
                    return True
                return False
>>>>>>> d26e70f1

    def _eval_interval(self, x, a, b):
        """
        Returns evaluation over an interval.  For most functions this is:

        self.subs(x, b) - self.subs(x, a),

        possibly using limit() if NaN is returned from subs.

        If b or a is None, it only evaluates -self.subs(x, a) or self.subs(b, x),
        respectively.

        """
        from sympy.series import limit
        if (a is None and b is None):
            raise ValueError('Both interval ends cannot be None.')

        if a is None:
            A = 0
        else:
            A = self.subs(x, a)
            if A.has(S.NaN) or A.has(S.Infinity) or A.has(S.NegativeInfinity):
                A = limit(self, x, a)
                if A is S.NaN:
                    return A

        if b is None:
            B = 0
        else:
            B = self.subs(x, b)
            if B.has(S.NaN) or B.has(S.Infinity) or B.has(S.NegativeInfinity):
                B = limit(self, x, b)

        return B - A

    def _eval_power(self, other):
        # subclass to compute self**other for cases when
        # other is not NaN, 0, or 1
        return None

    def _eval_conjugate(self):
        if self.is_real:
            return self
        elif self.is_imaginary:
            return -self

    def conjugate(self):
        from sympy.functions.elementary.complexes import conjugate as c
        return c(self)

    def _eval_transpose(self):
        from sympy.functions.elementary.complexes import conjugate
        if self.is_complex:
            return self
        elif self.is_hermitian:
            return conjugate(self)
        elif self.is_antihermitian:
            return -conjugate(self)

    def transpose(self):
        from sympy.functions.elementary.complexes import transpose
        return transpose(self)

    def _eval_adjoint(self):
        from sympy.functions.elementary.complexes import conjugate, transpose
        if self.is_hermitian:
            return self
        elif self.is_antihermitian:
            return -self
        obj = self._eval_conjugate()
        if obj is not None:
            return transpose(obj)
        obj = self._eval_transpose()
        if obj is not None:
            return conjugate(obj)

    def adjoint(self):
        from sympy.functions.elementary.complexes import adjoint
        return adjoint(self)

    @classmethod
    def _parse_order(cls, order):
        """Parse and configure the ordering of terms. """
        from sympy.polys.orderings import monomial_key

        try:
            reverse = order.startswith('rev-')
        except AttributeError:
            reverse = False
        else:
            if reverse:
                order = order[4:]

        monom_key = monomial_key(order)

        def neg(monom):
            result = []

            for m in monom:
                if isinstance(m, tuple):
                    result.append(neg(m))
                else:
                    result.append(-m)

            return tuple(result)

        def key(term):
            _, ((re, im), monom, ncpart) = term

            monom = neg(monom_key(monom))
            ncpart = tuple([ e.sort_key(order=order) for e in ncpart ])
            coeff = ((bool(im), im), (re, im))

            return monom, ncpart, coeff

        return key, reverse

    def as_ordered_factors(self, order=None):
        """Return list of ordered factors (if Mul) else [self]."""
        return [self]

    def as_ordered_terms(self, order=None, data=False):
        """
        Transform an expression to an ordered list of terms.

        Examples
        ========

        >>> from sympy import sin, cos
        >>> from sympy.abc import x

        >>> (sin(x)**2*cos(x) + sin(x)**2 + 1).as_ordered_terms()
        [sin(x)**2*cos(x), sin(x)**2, 1]

        """
        key, reverse = self._parse_order(order)
        terms, gens = self.as_terms()

        if not any(term.is_Order for term, _ in terms):
            ordered = sorted(terms, key=key, reverse=reverse)
        else:
            _terms, _order = [], []

            for term, repr in terms:
                if not term.is_Order:
                    _terms.append((term, repr))
                else:
                    _order.append((term, repr))

            ordered = sorted(_terms, key=key, reverse=True) \
                + sorted(_order, key=key, reverse=True)

        if data:
            return ordered, gens
        else:
            return [ term for term, _ in ordered ]

    def as_terms(self):
        """Transform an expression to a list of terms. """
        from sympy.core import Add, Mul, S
        from sympy.core.exprtools import decompose_power

        gens, terms = set([]), []

        for term in Add.make_args(self):
            coeff, _term = term.as_coeff_Mul()

            coeff = complex(coeff)
            cpart, ncpart = {}, []

            if _term is not S.One:
                for factor in Mul.make_args(_term):
                    if factor.is_number:
                        try:
                            coeff *= complex(factor)
                        except TypeError:
                            pass
                        else:
                            continue

                    if factor.is_commutative:
                        base, exp = decompose_power(factor)

                        cpart[base] = exp
                        gens.add(base)
                    else:
                        ncpart.append(factor)

            coeff = coeff.real, coeff.imag
            ncpart = tuple(ncpart)

            terms.append((term, (coeff, cpart, ncpart)))

        gens = sorted(gens, key=default_sort_key)

        k, indices = len(gens), {}

        for i, g in enumerate(gens):
            indices[g] = i

        result = []

        for term, (coeff, cpart, ncpart) in terms:
            monom = [0]*k

            for base, exp in cpart.items():
                monom[indices[base]] = exp

            result.append((term, (coeff, tuple(monom), ncpart)))

        return result, gens

    def removeO(self):
        """Removes the additive O(..) symbol if there is one"""
        return self

    def getO(self):
        """Returns the additive O(..) symbol if there is one, else None."""
        return None

    def getn(self):
        """
        Returns the order of the expression.

        The order is determined either from the O(...) term. If there
        is no O(...) term, it returns None.

        Examples
        ========

        >>> from sympy import O
        >>> from sympy.abc import x
        >>> (1 + x + O(x**2)).getn()
        2
        >>> (1 + x).getn()

        """
        o = self.getO()
        if o is None:
            return None
        elif o.is_Order:
            o = o.expr
            if o is S.One:
                return S.Zero
            if o.is_Symbol:
                return S.One
            if o.is_Pow:
                return o.args[1]
            if o.is_Mul:  # x**n*log(x)**n or x**n/log(x)**n
                for oi in o.args:
                    if oi.is_Symbol:
                        return S.One
                    if oi.is_Pow:
                        syms = oi.atoms(C.Symbol)
                        if len(syms) == 1:
                            x = syms.pop()
                            oi = oi.subs(x, C.Dummy('x', positive=True))
                            if oi.base.is_Symbol and oi.exp.is_Rational:
                                return abs(oi.exp)

        raise NotImplementedError('not sure of order of %s' % o)

    def count_ops(self, visual=None):
        """wrapper for count_ops that returns the operation count."""
        from .function import count_ops
        return count_ops(self, visual)

    def args_cnc(self, cset=False, warn=True, split_1=True):
        """Return [commutative factors, non-commutative factors] of self.

        self is treated as a Mul and the ordering of the factors is maintained.
        If ``cset`` is True the commutative factors will be returned in a set.
        If there were repeated factors (as may happen with an unevaluated Mul)
        then an error will be raised unless it is explicitly supressed by
        setting ``warn`` to False.

        Note: -1 is always separated from a Number unless split_1 is False.

        >>> from sympy import symbols, oo
        >>> A, B = symbols('A B', commutative=0)
        >>> x, y = symbols('x y')
        >>> (-2*x*y).args_cnc()
        [[-1, 2, x, y], []]
        >>> (-2.5*x).args_cnc()
        [[-1, 2.5, x], []]
        >>> (-2*x*A*B*y).args_cnc()
        [[-1, 2, x, y], [A, B]]
        >>> (-2*x*A*B*y).args_cnc(split_1=False)
        [[-2, x, y], [A, B]]
        >>> (-2*x*y).args_cnc(cset=True)
        [set([-1, 2, x, y]), []]

        The arg is always treated as a Mul:

        >>> (-2 + x + A).args_cnc()
        [[], [x - 2 + A]]
        >>> (-oo).args_cnc() # -oo is a singleton
        [[-1, oo], []]
        """

        if self.is_Mul:
            args = list(self.args)
        else:
            args = [self]
        for i, mi in enumerate(args):
            if not mi.is_commutative:
                c = args[:i]
                nc = args[i:]
                break
        else:
            c = args
            nc = []

        if c and split_1 and (
            c[0].is_Number and
            c[0].is_negative and
                c[0] is not S.NegativeOne):
            c[:1] = [S.NegativeOne, -c[0]]

        if cset:
            clen = len(c)
            c = set(c)
            if clen and warn and len(c) != clen:
                raise ValueError('repeated commutative arguments: %s' %
                                 [ci for ci in c if list(self.args).count(ci) > 1])
        return [c, nc]

    def coeff(self, x, n=1, right=False):
        """
        Returns the coefficient from the term(s) containing ``x**n`` or None. If ``n``
        is zero then all terms independent of ``x`` will be returned.

        When x is noncommutative, the coeff to the left (default) or right of x
        can be returned. The keyword 'right' is ignored when x is commutative.

        See Also
        ========

        as_coefficient: separate the expression into a coefficient and factor
        as_coeff_Add: separate the additive constant from an expression
        as_coeff_Mul: separate the multiplicative constant from an expression
        as_independent: separate x-dependent terms/factors from others
        sympy.polys.polytools.coeff_monomial: efficiently find the single coefficient of a monomial in Poly
        sympy.polys.polytools.nth: like coeff_monomial but powers of monomial terms are used

        Examples
        ========

        >>> from sympy import symbols
        >>> from sympy.abc import x, y, z

        You can select terms that have an explicit negative in front of them:

        >>> (-x + 2*y).coeff(-1)
        x
        >>> (x - 2*y).coeff(-1)
        2*y

        You can select terms with no Rational coefficient:

        >>> (x + 2*y).coeff(1)
        x
        >>> (3 + 2*x + 4*x**2).coeff(1)
        0

        You can select terms independent of x by making n=0; in this case
        expr.as_independent(x)[0] is returned (and 0 will be returned instead
        of None):

        >>> (3 + 2*x + 4*x**2).coeff(x, 0)
        3
        >>> eq = ((x + 1)**3).expand() + 1
        >>> eq
        x**3 + 3*x**2 + 3*x + 2
        >>> [eq.coeff(x, i) for i in reversed(range(4))]
        [1, 3, 3, 2]
        >>> eq -= 2
        >>> [eq.coeff(x, i) for i in reversed(range(4))]
        [1, 3, 3, 0]

        You can select terms that have a numerical term in front of them:

        >>> (-x - 2*y).coeff(2)
        -y
        >>> from sympy import sqrt
        >>> (x + sqrt(2)*x).coeff(sqrt(2))
        x

        The matching is exact:

        >>> (3 + 2*x + 4*x**2).coeff(x)
        2
        >>> (3 + 2*x + 4*x**2).coeff(x**2)
        4
        >>> (3 + 2*x + 4*x**2).coeff(x**3)
        0
        >>> (z*(x + y)**2).coeff((x + y)**2)
        z
        >>> (z*(x + y)**2).coeff(x + y)
        0

        In addition, no factoring is done, so 1 + z*(1 + y) is not obtained
        from the following:

        >>> (x + z*(x + x*y)).coeff(x)
        1

        If such factoring is desired, factor_terms can be used first:

        >>> from sympy import factor_terms
        >>> factor_terms(x + z*(x + x*y)).coeff(x)
        z*(y + 1) + 1

        >>> n, m, o = symbols('n m o', commutative=False)
        >>> n.coeff(n)
        1
        >>> (3*n).coeff(n)
        3
        >>> (n*m + m*n*m).coeff(n) # = (1 + m)*n*m
        1 + m
        >>> (n*m + m*n*m).coeff(n, right=True) # = (1 + m)*n*m
        m

        If there is more than one possible coefficient 0 is returned:

        >>> (n*m + m*n).coeff(n)
        0

        If there is only one possible coefficient, it is returned:

        >>> (n*m + x*m*n).coeff(m*n)
        x
        >>> (n*m + x*m*n).coeff(m*n, right=1)
        1

        """
        x = sympify(x)
        if not isinstance(x, Basic):
            return S.Zero

        n = as_int(n)

        if not x:
            return S.Zero

        if x == self:
            if n == 1:
                return S.One
            return S.Zero

        if x is S.One:
            co = [a for a in Add.make_args(self)
                  if a.as_coeff_Mul()[0] is S.One]
            if not co:
                return S.Zero
            return Add(*co)

        if n == 0:
            if x.is_Add and self.is_Add:
                c = self.coeff(x, right=right)
                if not c:
                    return S.Zero
                if not right:
                    return self - Add(*[a*x for a in Add.make_args(c)])
                return self - Add(*[x*a for a in Add.make_args(c)])
            return self.as_independent(x, as_Add=True)[0]

        # continue with the full method, looking for this power of x:
        x = x**n

        def incommon(l1, l2):
            if not l1 or not l2:
                return []
            n = min(len(l1), len(l2))
            for i in xrange(n):
                if l1[i] != l2[i]:
                    return l1[:i]
            return l1[:]

        def find(l, sub, first=True):
            """ Find where list sub appears in list l. When ``first`` is True
            the first occurance from the left is returned, else the last
            occurance is returned. Return None if sub is not in l.

            >> l = range(5)*2
            >> find(l, [2, 3])
            2
            >> find(l, [2, 3], first=0)
            7
            >> find(l, [2, 4])
            None

            """
            if not sub or not l or len(sub) > len(l):
                return None
            n = len(sub)
            if not first:
                l.reverse()
                sub.reverse()
            for i in xrange(0, len(l) - n + 1):
                if all(l[i + j] == sub[j] for j in range(n)):
                    break
            else:
                i = None
            if not first:
                l.reverse()
                sub.reverse()
            if i is not None and not first:
                i = len(l) - (i + n)
            return i

        co = []
        args = Add.make_args(self)
        self_c = self.is_commutative
        x_c = x.is_commutative
        if self_c and not x_c:
            return S.Zero

        if self_c:
            xargs = x.args_cnc(cset=True, warn=False)[0]
            for a in args:
                margs = a.args_cnc(cset=True, warn=False)[0]
                if len(xargs) > len(margs):
                    continue
                resid = margs.difference(xargs)
                if len(resid) + len(xargs) == len(margs):
                    co.append(Mul(*resid))
            if co == []:
                return S.Zero
            elif co:
                return Add(*co)
        elif x_c:
            xargs = x.args_cnc(cset=True, warn=False)[0]
            for a in args:
                margs, nc = a.args_cnc(cset=True)
                if len(xargs) > len(margs):
                    continue
                resid = margs.difference(xargs)
                if len(resid) + len(xargs) == len(margs):
                    co.append(Mul(*(list(resid) + nc)))
            if co == []:
                return S.Zero
            elif co:
                return Add(*co)
        else:  # both nc
            xargs, nx = x.args_cnc(cset=True)
            # find the parts that pass the commutative terms
            for a in args:
                margs, nc = a.args_cnc(cset=True)
                if len(xargs) > len(margs):
                    continue
                resid = margs.difference(xargs)
                if len(resid) + len(xargs) == len(margs):
                    co.append((resid, nc))
            # now check the non-comm parts
            if not co:
                return S.Zero
            if all(n == co[0][1] for r, n in co):
                ii = find(co[0][1], nx, right)
                if ii is not None:
                    if not right:
                        return Mul(Add(*[Mul(*r) for r, c in co]), Mul(*co[0][1][:ii]))
                    else:
                        return Mul(*co[0][1][ii + len(nx):])
            beg = reduce(incommon, (n[1] for n in co))
            if beg:
                ii = find(beg, nx, right)
                if ii is not None:
                    if not right:
                        gcdc = co[0][0]
                        for i in xrange(1, len(co)):
                            gcdc = gcdc.intersection(co[i][0])
                            if not gcdc:
                                break
                        return Mul(*(list(gcdc) + beg[:ii]))
                    else:
                        m = ii + len(nx)
                        return Add(*[Mul(*(list(r) + n[m:])) for r, n in co])
            end = list(reversed(
                reduce(incommon, (list(reversed(n[1])) for n in co))))
            if end:
                ii = find(end, nx, right)
                if ii is not None:
                    if not right:
                        return Add(*[Mul(*(list(r) + n[:-len(end) + ii])) for r, n in co])
                    else:
                        return Mul(*end[ii + len(nx):])
            # look for single match
            hit = None
            for i, (r, n) in enumerate(co):
                ii = find(n, nx, right)
                if ii is not None:
                    if not hit:
                        hit = ii, r, n
                    else:
                        break
            else:
                if hit:
                    ii, r, n = hit
                    if not right:
                        return Mul(*(list(r) + n[:ii]))
                    else:
                        return Mul(*n[ii + len(nx):])

            return S.Zero

    def as_expr(self, *gens):
        """
        Convert a polynomial to a SymPy expression.

        Examples
        ========

        >>> from sympy import sin
        >>> from sympy.abc import x, y

        >>> f = (x**2 + x*y).as_poly(x, y)
        >>> f.as_expr()
        x**2 + x*y

        >>> sin(x).as_expr()
        sin(x)

        """
        return self

    def as_coefficient(self, expr):
        """
        Extracts symbolic coefficient at the given expression. In
        other words, this functions separates 'self' into the product
        of 'expr' and 'expr'-free coefficient. If such separation
        is not possible it will return None.

        Examples
        ========

        >>> from sympy import E, pi, sin, I, Poly
        >>> from sympy.abc import x

        >>> E.as_coefficient(E)
        1
        >>> (2*E).as_coefficient(E)
        2
        >>> (2*sin(E)*E).as_coefficient(E)

        Two terms have E in them so a sum is returned. (If one were
        desiring the coefficient of the term exactly matching E then
        the constant from the returned expression could be selected.
        Or, for greater precision, a method of Poly can be used to
        indicate the desired term from which the coefficient is
        desired.)

        >>> (2*E + x*E).as_coefficient(E)
        x + 2
        >>> _.args[0]  # just want the exact match
        2
        >>> p = Poly(2*E + x*E); p
        Poly(x*E + 2*E, x, E, domain='ZZ')
        >>> p.coeff_monomial(E)
        2
        >>> p.nth(0,1)
        2

        Since the following cannot be written as a product containing
        E as a factor, None is returned. (If the coefficient ``2*x`` is
        desired then the ``coeff`` method should be used.)

        >>> (2*E*x + x).as_coefficient(E)
        >>> (2*E*x + x).coeff(E)
        2*x

        >>> (E*(x + 1) + x).as_coefficient(E)

        >>> (2*pi*I).as_coefficient(pi*I)
        2
        >>> (2*I).as_coefficient(pi*I)

        See Also
        ========

        coeff: return sum of terms have a given factor
        as_coeff_Add: separate the additive constant from an expression
        as_coeff_Mul: separate the multiplicative constant from an expression
        as_independent: separate x-dependent terms/factors from others
        sympy.polys.polytools.coeff_monomial: efficiently find the single coefficient of a monomial in Poly
        sympy.polys.polytools.nth: like coeff_monomial but powers of monomial terms are used


        """

        r = self.extract_multiplicatively(expr)
        if r and not r.has(expr):
            return r

    def as_independent(self, *deps, **hint):
        """
        A mostly naive separation of a Mul or Add into arguments that are not
        are dependent on deps. To obtain as complete a separation of variables
        as possible, use a separation method first, e.g.:

        * separatevars() to change Mul, Add and Pow (including exp) into Mul
        * .expand(mul=True) to change Add or Mul into Add
        * .expand(log=True) to change log expr into an Add

        The only non-naive thing that is done here is to respect noncommutative
        ordering of variables.

        The returned tuple (i, d) has the following interpretation:

        * i will has no variable that appears in deps
        * d will be 1 or else have terms that contain variables that are in deps
        * if self is an Add then self = i + d
        * if self is a Mul then self = i*d
        * if self is anything else, either tuple (self, S.One) or (S.One, self)
          is returned.

        To force the expression to be treated as an Add, use the hint as_Add=True

        Examples
        ========

        -- self is an Add

        >>> from sympy import sin, cos, exp
        >>> from sympy.abc import x, y, z

        >>> (x + x*y).as_independent(x)
        (0, x*y + x)
        >>> (x + x*y).as_independent(y)
        (x, x*y)
        >>> (2*x*sin(x) + y + x + z).as_independent(x)
        (y + z, 2*x*sin(x) + x)
        >>> (2*x*sin(x) + y + x + z).as_independent(x, y)
        (z, 2*x*sin(x) + x + y)

        -- self is a Mul

        >>> (x*sin(x)*cos(y)).as_independent(x)
        (cos(y), x*sin(x))

        non-commutative terms cannot always be separated out when self is a Mul

        >>> from sympy import symbols
        >>> n1, n2, n3 = symbols('n1 n2 n3', commutative=False)
        >>> (n1 + n1*n2).as_independent(n2)
        (n1, n1*n2)
        >>> (n2*n1 + n1*n2).as_independent(n2)
        (0, n1*n2 + n2*n1)
        >>> (n1*n2*n3).as_independent(n1)
        (1, n1*n2*n3)
        >>> (n1*n2*n3).as_independent(n2)
        (n1, n2*n3)
        >>> ((x-n1)*(x-y)).as_independent(x)
        (1, (x - y)*(x - n1))

        -- self is anything else:

        >>> (sin(x)).as_independent(x)
        (1, sin(x))
        >>> (sin(x)).as_independent(y)
        (sin(x), 1)
        >>> exp(x+y).as_independent(x)
        (1, exp(x + y))

        -- force self to be treated as an Add:

        >>> (3*x).as_independent(x, as_Add=True)
        (0, 3*x)

        -- force self to be treated as a Mul:

        >>> (3+x).as_independent(x, as_Add=False)
        (1, x + 3)
        >>> (-3+x).as_independent(x, as_Add=False)
        (1, x - 3)

        Note how the below differs from the above in making the
        constant on the dep term positive.

        >>> (y*(-3+x)).as_independent(x)
        (y, x - 3)

        -- use .as_independent() for true independence testing instead
           of .has(). The former considers only symbols in the free
           symbols while the latter considers all symbols

        >>> from sympy import Integral
        >>> I = Integral(x, (x, 1, 2))
        >>> I.has(x)
        True
        >>> x in I.free_symbols
        False
        >>> I.as_independent(x) == (I, 1)
        True
        >>> (I + x).as_independent(x) == (I, x)
        True

        Note: when trying to get independent terms, a separation method
        might need to be used first. In this case, it is important to keep
        track of what you send to this routine so you know how to interpret
        the returned values

        >>> from sympy import separatevars, log
        >>> separatevars(exp(x+y)).as_independent(x)
        (exp(y), exp(x))
        >>> (x + x*y).as_independent(y)
        (x, x*y)
        >>> separatevars(x + x*y).as_independent(y)
        (x, y + 1)
        >>> (x*(1 + y)).as_independent(y)
        (x, y + 1)
        >>> (x*(1 + y)).expand(mul=True).as_independent(y)
        (x, x*y)
        >>> a, b=symbols('a b',positive=True)
        >>> (log(a*b).expand(log=True)).as_independent(b)
        (log(a), log(b))

        See also: .separatevars(), .expand(log=True),
                  .as_two_terms(), .as_coeff_add(), .as_coeff_mul()
        """
        from sympy.utilities.iterables import sift

        func = self.func
        # sift out deps into symbolic and other and ignore
        # all symbols but those that are in the free symbols
        sym = set()
        other = []
        for d in deps:
            if isinstance(d, C.Symbol):  # Symbol.is_Symbol is True
                sym.add(d)
            else:
                other.append(d)

        def has(e):
            """return the standard has() if there are no literal symbols, else
            check to see that symbol-deps are in the free symbols."""
            has_other = e.has(*other)
            if not sym:
                return has_other
            return has_other or e.has(*(e.free_symbols & sym))

        if hint.get('as_Add', func is Add):
            want = Add
        else:
            want = Mul
        if (want is not func or
                func is not Add and func is not Mul):
            if has(self):
                return (want.identity, self)
            else:
                return (self, want.identity)
        else:
            if func is Add:
                args = list(self.args)
            else:
                args, nc = self.args_cnc()

        d = sift(args, lambda x: has(x))
        depend = d[True]
        indep = d[False]
        if func is Add:  # all terms were treated as commutative
            return (Add(*indep),
                    Add(*depend))
        else:  # handle noncommutative by stopping at first dependent term
            for i, n in enumerate(nc):
                if has(n):
                    depend.extend(nc[i:])
                    break
                indep.append(n)
            return Mul(*indep), Mul(*depend)

    def as_real_imag(self, deep=True, **hints):
        """Performs complex expansion on 'self' and returns a tuple
           containing collected both real and imaginary parts. This
           method can't be confused with re() and im() functions,
           which does not perform complex expansion at evaluation.

           However it is possible to expand both re() and im()
           functions and get exactly the same results as with
           a single call to this function.

           >>> from sympy import symbols, I

           >>> x, y = symbols('x,y', real=True)

           >>> (x + y*I).as_real_imag()
           (x, y)

           >>> from sympy.abc import z, w

           >>> (z + w*I).as_real_imag()
           (re(z) - im(w), re(w) + im(z))

        """
        if hints.get('ignore') == self:
            return None
        else:
            return (C.re(self), C.im(self))

    def as_powers_dict(self):
        """Return self as a dictionary of factors with each factor being
        treated as a power. The keys are the bases of the factors and the
        values, the corresponding exponents. The resulting dictionary should
        be used with caution if the expression is a Mul and contains non-
        commutative factors since the order that they appeared will be lost in
        the dictionary."""
        d = defaultdict(int)
        d.update(dict([self.as_base_exp()]))
        return d

    def as_coefficients_dict(self):
        """Return a dictionary mapping terms to their Rational coefficient.
        Since the dictionary is a defaultdict, inquiries about terms which
        were not present will return a coefficient of 0. If an expression is
        not an Add it is considered to have a single term.

        Examples
        ========

        >>> from sympy.abc import a, x
        >>> (3*x + a*x + 4).as_coefficients_dict()
        {1: 4, x: 3, a*x: 1}
        >>> _[a]
        0
        >>> (3*a*x).as_coefficients_dict()
        {a*x: 3}

        """
        c, m = self.as_coeff_Mul()
        if not c.is_Rational:
            c = S.One
            m = self
        d = defaultdict(int)
        d.update({m: c})
        return d

    def as_base_exp(self):
        # a -> b ** e
        return self, S.One

    def as_coeff_mul(self, *deps):
        """Return the tuple (c, args) where self is written as a Mul, ``m``.

        c should be a Rational multiplied by any terms of the Mul that are
        independent of deps.

        args should be a tuple of all other terms of m; args is empty
        if self is a Number or if self is independent of deps (when given).

        This should be used when you don't know if self is a Mul or not but
        you want to treat self as a Mul or if you want to process the
        individual arguments of the tail of self as a Mul.

        - if you know self is a Mul and want only the head, use self.args[0];
        - if you don't want to process the arguments of the tail but need the
          tail then use self.as_two_terms() which gives the head and tail;
        - if you want to split self into an independent and dependent parts
          use ``self.as_independent(*deps)``

        >>> from sympy import S
        >>> from sympy.abc import x, y
        >>> (S(3)).as_coeff_mul()
        (3, ())
        >>> (3*x*y).as_coeff_mul()
        (3, (x, y))
        >>> (3*x*y).as_coeff_mul(x)
        (3*y, (x,))
        >>> (3*y).as_coeff_mul(x)
        (3*y, ())
        """
        if deps:
            if not self.has(*deps):
                return self, tuple()
        return S.One, (self,)

    def as_coeff_add(self, *deps):
        """Return the tuple (c, args) where self is written as an Add, ``a``.

        c should be a Rational added to any terms of the Add that are
        independent of deps.

        args should be a tuple of all other terms of ``a``; args is empty
        if self is a Number or if self is independent of deps (when given).

        This should be used when you don't know if self is an Add or not but
        you want to treat self as an Add or if you want to process the
        individual arguments of the tail of self as an Add.

        - if you know self is an Add and want only the head, use self.args[0];
        - if you don't want to process the arguments of the tail but need the
          tail then use self.as_two_terms() which gives the head and tail.
        - if you want to split self into an independent and dependent parts
          use ``self.as_independent(*deps)``

        >>> from sympy import S
        >>> from sympy.abc import x, y
        >>> (S(3)).as_coeff_add()
        (3, ())
        >>> (3 + x).as_coeff_add()
        (3, (x,))
        >>> (3 + x + y).as_coeff_add(x)
        (y + 3, (x,))
        >>> (3 + y).as_coeff_add(x)
        (y + 3, ())

        """
        if deps:
            if not self.has(*deps):
                return self, tuple()
        return S.Zero, (self,)

    def primitive(self):
        """Return the positive Rational that can be extracted non-recursively
        from every term of self (i.e., self is treated like an Add). This is
        like the as_coeff_Mul() method but primitive always extracts a positive
        Rational (never a negative or a Float).

        Examples
        ========

        >>> from sympy.abc import x
        >>> (3*(x + 1)**2).primitive()
        (3, (x + 1)**2)
        >>> a = (6*x + 2); a.primitive()
        (2, 3*x + 1)
        >>> b = (x/2 + 3); b.primitive()
        (1/2, x + 6)
        >>> (a*b).primitive() == (1, a*b)
        True
        """
        if not self:
            return S.One, S.Zero
        c, r = self.as_coeff_Mul(rational=True)
        if c.is_negative:
            c, r = -c, -r
        return c, r

    def as_content_primitive(self, radical=False):
        """This method should recursively remove a Rational from all arguments
        and return that (content) and the new self (primitive). The content
        should always be positive and ``Mul(*foo.as_content_primitive()) == foo``.
        The primitive need no be in canonical form and should try to preserve
        the underlying structure if possible (i.e. expand_mul should not be
        applied to self).

        Examples
        ========

        >>> from sympy import sqrt
        >>> from sympy.abc import x, y, z

        >>> eq = 2 + 2*x + 2*y*(3 + 3*y)

        The as_content_primitive function is recursive and retains structure:

        >>> eq.as_content_primitive()
        (2, x + 3*y*(y + 1) + 1)

        Integer powers will have Rationals extracted from the base:

        >>> ((2 + 6*x)**2).as_content_primitive()
        (4, (3*x + 1)**2)
        >>> ((2 + 6*x)**(2*y)).as_content_primitive()
        (1, (2*(3*x + 1))**(2*y))

        Terms may end up joining once their as_content_primitives are added:

        >>> ((5*(x*(1 + y)) + 2*x*(3 + 3*y))).as_content_primitive()
        (11, x*(y + 1))
        >>> ((3*(x*(1 + y)) + 2*x*(3 + 3*y))).as_content_primitive()
        (9, x*(y + 1))
        >>> ((3*(z*(1 + y)) + 2.0*x*(3 + 3*y))).as_content_primitive()
        (1, 6.0*x*(y + 1) + 3*z*(y + 1))
        >>> ((5*(x*(1 + y)) + 2*x*(3 + 3*y))**2).as_content_primitive()
        (121, x**2*(y + 1)**2)
        >>> ((5*(x*(1 + y)) + 2.0*x*(3 + 3*y))**2).as_content_primitive()
        (1, 121.0*x**2*(y + 1)**2)

        Radical content can also be factored out of the primitive:

        >>> (2*sqrt(2) + 4*sqrt(10)).as_content_primitive(radical=True)
        (2, sqrt(2)*(1 + 2*sqrt(5)))

        """
        return S.One, self

    def as_numer_denom(self):
        """ expression -> a/b -> a, b

        This is just a stub that should be defined by
        an object's class methods to get anything else.

        See Also
        ========
        normal: return a/b instead of a, b
        """

        return self, S.One

    def normal(self):
        n, d = self.as_numer_denom()
        if d is S.One:
            return n
        return n/d

    def extract_multiplicatively(self, c):
        """Return None if it's not possible to make self in the form
           c * something in a nice way, i.e. preserving the properties
           of arguments of self.

           >>> from sympy import symbols, Rational

           >>> x, y = symbols('x,y', real=True)

           >>> ((x*y)**3).extract_multiplicatively(x**2 * y)
           x*y**2

           >>> ((x*y)**3).extract_multiplicatively(x**4 * y)

           >>> (2*x).extract_multiplicatively(2)
           x

           >>> (2*x).extract_multiplicatively(3)

           >>> (Rational(1,2)*x).extract_multiplicatively(3)
           x/6

        """
        c = sympify(c)
        if c is S.One:
            return self
        elif c == self:
            return S.One
        if c.is_Add:
            cc, pc = c.primitive()
            if cc is not S.One:
                c = Mul(cc, pc, evaluate=False)
        if c.is_Mul:
            a, b = c.as_two_terms()
            x = self.extract_multiplicatively(a)
            if x is not None:
                return x.extract_multiplicatively(b)
        quotient = self / c
        if self.is_Number:
            if self is S.Infinity:
                if c.is_positive:
                    return S.Infinity
            elif self is S.NegativeInfinity:
                if c.is_negative:
                    return S.Infinity
                elif c.is_positive:
                    return S.NegativeInfinity
            elif self is S.ComplexInfinity:
                if not c.is_zero:
                    return S.ComplexInfinity
            elif self is S.NaN:
                return S.NaN
            elif self.is_Integer:
                if not quotient.is_Integer:
                    return None
                elif self.is_positive and quotient.is_negative:
                    return None
                else:
                    return quotient
            elif self.is_Rational:
                if not quotient.is_Rational:
                    return None
                elif self.is_positive and quotient.is_negative:
                    return None
                else:
                    return quotient
            elif self.is_Float:
                if not quotient.is_Float:
                    return None
                elif self.is_positive and quotient.is_negative:
                    return None
                else:
                    return quotient
        elif self.is_NumberSymbol or self.is_Symbol or self is S.ImaginaryUnit:
            if quotient.is_Mul and len(quotient.args) == 2:
                if quotient.args[0].is_Integer and quotient.args[0].is_positive and quotient.args[1] == self:
                    return quotient
            elif quotient.is_Integer and c.is_Number:
                return quotient
        elif self.is_Add:
            cs, ps = self.primitive()
            if cs is not S.One:
                return Mul(cs, ps, evaluate=False).extract_multiplicatively(c)
            newargs = []
            for arg in self.args:
                newarg = arg.extract_multiplicatively(c)
                if newarg is not None:
                    newargs.append(newarg)
                else:
                    return None
            return Add(*newargs)
        elif self.is_Mul:
            args = list(self.args)
            for i, arg in enumerate(args):
                newarg = arg.extract_multiplicatively(c)
                if newarg is not None:
                    args[i] = newarg
                    return Mul(*args)
        elif self.is_Pow:
            if c.is_Pow and c.base == self.base:
                new_exp = self.exp.extract_additively(c.exp)
                if new_exp is not None:
                    return self.base ** (new_exp)
            elif c == self.base:
                new_exp = self.exp.extract_additively(1)
                if new_exp is not None:
                    return self.base ** (new_exp)

    def extract_additively(self, c):
        """Return self - c if it's possible to subtract c from self and
        make all matching coefficients move towards zero, else return None.

        Examples
        ========

        >>> from sympy.abc import x, y
        >>> e = 2*x + 3
        >>> e.extract_additively(x + 1)
        x + 2
        >>> e.extract_additively(3*x)
        >>> e.extract_additively(4)
        >>> (y*(x + 1)).extract_additively(x + 1)
        >>> ((x + 1)*(x + 2*y + 1) + 3).extract_additively(x + 1)
        (x + 1)*(x + 2*y) + 3

        Sometimes auto-expansion will return a less simplified result
        than desired; gcd_terms might be used in such cases:

        >>> from sympy import gcd_terms
        >>> (4*x*(y + 1) + y).extract_additively(x)
        4*x*(y + 1) + x*(4*y + 3) - x*(4*y + 4) + y
        >>> gcd_terms(_)
        x*(4*y + 3) + y

        See Also
        ========
        extract_multiplicatively
        coeff
        as_coefficient

        """

        c = sympify(c)
        if c is S.Zero:
            return self
        elif c == self:
            return S.Zero
        elif self is S.Zero:
            return None

        if self.is_Number:
            if not c.is_Number:
                return None
            co = self
            diff = co - c
            # XXX should we match types? i.e should 3 - .1 succeed?
            if (co > 0 and diff > 0 and diff < co or
                    co < 0 and diff < 0 and diff > co):
                return diff
            return None

        if c.is_Number:
            co, t = self.as_coeff_Add()
            xa = co.extract_additively(c)
            if xa is None:
                return None
            return xa + t

        # handle the args[0].is_Number case separately
        # since we will have trouble looking for the coeff of
        # a number.
        if c.is_Add and c.args[0].is_Number:
            # whole term as a term factor
            co = self.coeff(c)
            xa0 = (co.extract_additively(1) or 0)*c
            if xa0:
                diff = self - co*c
                return (xa0 + (diff.extract_additively(c) or diff)) or None
            # term-wise
            h, t = c.as_coeff_Add()
            sh, st = self.as_coeff_Add()
            xa = sh.extract_additively(h)
            if xa is None:
                return None
            xa2 = st.extract_additively(t)
            if xa2 is None:
                return None
            return xa + xa2

        # whole term as a term factor
        co = self.coeff(c)
        xa0 = (co.extract_additively(1) or 0)*c
        if xa0:
            diff = self - co*c
            return (xa0 + (diff.extract_additively(c) or diff)) or None
        # term-wise
        coeffs = []
        for a in Add.make_args(c):
            ac, at = a.as_coeff_Mul()
            co = self.coeff(at)
            if not co:
                return None
            coc, cot = co.as_coeff_Add()
            xa = coc.extract_additively(ac)
            if xa is None:
                return None
            self -= co*at
            coeffs.append((cot + xa)*at)
        coeffs.append(self)
        return Add(*coeffs)

    def could_extract_minus_sign(self):
        """Canonical way to choose an element in the set {e, -e} where
           e is any expression. If the canonical element is e, we have
           e.could_extract_minus_sign() == True, else
           e.could_extract_minus_sign() == False.

           For any expression, the set ``{e.could_extract_minus_sign(),
           (-e).could_extract_minus_sign()}`` must be ``{True, False}``.

           >>> from sympy.abc import x, y
           >>> (x-y).could_extract_minus_sign() != (y-x).could_extract_minus_sign()
           True

        """
        negative_self = -self
        self_has_minus = (self.extract_multiplicatively(-1) is not None)
        negative_self_has_minus = (
            (negative_self).extract_multiplicatively(-1) is not None)
        if self_has_minus != negative_self_has_minus:
            return self_has_minus
        else:
            if self.is_Add:
                # We choose the one with less arguments with minus signs
                all_args = len(self.args)
                negative_args = len([False for arg in self.args if arg.could_extract_minus_sign()])
                positive_args = all_args - negative_args
                if positive_args > negative_args:
                    return False
                elif positive_args < negative_args:
                    return True
            elif self.is_Mul:
                # We choose the one with an odd number of minus signs
                num, den = self.as_numer_denom()
                args = Mul.make_args(num) + Mul.make_args(den)
                arg_signs = [arg.could_extract_minus_sign() for arg in args]
                negative_args = list(filter(None, arg_signs))
                return len(negative_args) % 2 == 1

            # As a last resort, we choose the one with greater value of .sort_key()
            return bool(self.sort_key() < negative_self.sort_key())

    def extract_branch_factor(self, allow_half=False):
        """
        Try to write self as ``exp_polar(2*pi*I*n)*z`` in a nice way.
        Return (z, n).

        >>> from sympy import exp_polar, I, pi
        >>> from sympy.abc import x, y
        >>> exp_polar(I*pi).extract_branch_factor()
        (exp_polar(I*pi), 0)
        >>> exp_polar(2*I*pi).extract_branch_factor()
        (1, 1)
        >>> exp_polar(-pi*I).extract_branch_factor()
        (exp_polar(I*pi), -1)
        >>> exp_polar(3*pi*I + x).extract_branch_factor()
        (exp_polar(x + I*pi), 1)
        >>> (y*exp_polar(-5*pi*I)*exp_polar(3*pi*I + 2*pi*x)).extract_branch_factor()
        (y*exp_polar(2*pi*x), -1)
        >>> exp_polar(-I*pi/2).extract_branch_factor()
        (exp_polar(-I*pi/2), 0)

        If allow_half is True, also extract exp_polar(I*pi):

        >>> exp_polar(I*pi).extract_branch_factor(allow_half=True)
        (1, 1/2)
        >>> exp_polar(2*I*pi).extract_branch_factor(allow_half=True)
        (1, 1)
        >>> exp_polar(3*I*pi).extract_branch_factor(allow_half=True)
        (1, 3/2)
        >>> exp_polar(-I*pi).extract_branch_factor(allow_half=True)
        (1, -1/2)
        """
        from sympy import exp_polar, pi, I, ceiling, Add
        n = S(0)
        res = S(1)
        args = Mul.make_args(self)
        exps = []
        for arg in args:
            if arg.func is exp_polar:
                exps += [arg.exp]
            else:
                res *= arg
        piimult = S(0)
        extras = []
        while exps:
            exp = exps.pop()
            if exp.is_Add:
                exps += exp.args
                continue
            if exp.is_Mul:
                coeff = exp.as_coefficient(pi*I)
                if coeff is not None:
                    piimult += coeff
                    continue
            extras += [exp]
        if not piimult.free_symbols:
            coeff = piimult
            tail = ()
        else:
            coeff, tail = piimult.as_coeff_add(*piimult.free_symbols)
        # round down to nearest multiple of 2
        branchfact = ceiling(coeff/2 - S(1)/2)*2
        n += branchfact/2
        c = coeff - branchfact
        if allow_half:
            nc = c.extract_additively(1)
            if nc is not None:
                n += S(1)/2
                c = nc
        newexp = pi*I*Add(*((c, ) + tail)) + Add(*extras)
        if newexp != 0:
            res *= exp_polar(newexp)
        return res, n

    def _eval_is_polynomial(self, syms):
        if self.free_symbols.intersection(syms) == set([]):
            return True
        return False

    def is_polynomial(self, *syms):
        """
        Return True if self is a polynomial in syms and False otherwise.

        This checks if self is an exact polynomial in syms.  This function
        returns False for expressions that are "polynomials" with symbolic
        exponents.  Thus, you should be able to apply polynomial algorithms to
        expressions for which this returns True, and Poly(expr, \*syms) should
        work if and only if expr.is_polynomial(\*syms) returns True. The
        polynomial does not have to be in expanded form.  If no symbols are
        given, all free symbols in the expression will be used.

        This is not part of the assumptions system.  You cannot do
        Symbol('z', polynomial=True).

        Examples
        ========

        >>> from sympy import Symbol
        >>> x = Symbol('x')
        >>> ((x**2 + 1)**4).is_polynomial(x)
        True
        >>> ((x**2 + 1)**4).is_polynomial()
        True
        >>> (2**x + 1).is_polynomial(x)
        False


        >>> n = Symbol('n', nonnegative=True, integer=True)
        >>> (x**n + 1).is_polynomial(x)
        False

        This function does not attempt any nontrivial simplifications that may
        result in an expression that does not appear to be a polynomial to
        become one.

        >>> from sympy import sqrt, factor, cancel
        >>> y = Symbol('y', positive=True)
        >>> a = sqrt(y**2 + 2*y + 1)
        >>> a.is_polynomial(y)
        False
        >>> factor(a)
        y + 1
        >>> factor(a).is_polynomial(y)
        True

        >>> b = (y**2 + 2*y + 1)/(y + 1)
        >>> b.is_polynomial(y)
        False
        >>> cancel(b)
        y + 1
        >>> cancel(b).is_polynomial(y)
        True

        See also .is_rational_function()

        """
        if syms:
            syms = set(map(sympify, syms))
        else:
            syms = self.free_symbols

        if syms.intersection(self.free_symbols) == set([]):
            # constant polynomial
            return True
        else:
            return self._eval_is_polynomial(syms)

    def _eval_is_rational_function(self, syms):
        if self.free_symbols.intersection(syms) == set([]):
            return True
        return False

    def is_rational_function(self, *syms):
        """
        Test whether function is a ratio of two polynomials in the given
        symbols, syms. When syms is not given, all free symbols will be used.
        The rational function does not have to be in expanded or in any kind of
        canonical form.

        This function returns False for expressions that are "rational
        functions" with symbolic exponents.  Thus, you should be able to call
        .as_numer_denom() and apply polynomial algorithms to the result for
        expressions for which this returns True.

        This is not part of the assumptions system.  You cannot do
        Symbol('z', rational_function=True).

        Examples
        ========

        >>> from sympy import Symbol, sin
        >>> from sympy.abc import x, y

        >>> (x/y).is_rational_function()
        True

        >>> (x**2).is_rational_function()
        True

        >>> (x/sin(y)).is_rational_function(y)
        False

        >>> n = Symbol('n', integer=True)
        >>> (x**n + 1).is_rational_function(x)
        False

        This function does not attempt any nontrivial simplifications that may
        result in an expression that does not appear to be a rational function
        to become one.

        >>> from sympy import sqrt, factor
        >>> y = Symbol('y', positive=True)
        >>> a = sqrt(y**2 + 2*y + 1)/y
        >>> a.is_rational_function(y)
        False
        >>> factor(a)
        (y + 1)/y
        >>> factor(a).is_rational_function(y)
        True

        See also is_algebraic_expr().

        """
        if syms:
            syms = set(map(sympify, syms))
        else:
            syms = self.free_symbols

        if syms.intersection(self.free_symbols) == set([]):
            # constant rational function
            return True
        else:
            return self._eval_is_rational_function(syms)

    def _eval_is_algebraic_expr(self, syms):
        if self.free_symbols.intersection(syms) == set([]):
            return True
        return False

    def is_algebraic_expr(self, *syms):
        """
        This tests whether a given expression is algebraic or not, in the
        given symbols, syms. When syms is not given, all free symbols
        will be used. The rational function does not have to be in expanded
        or in any kind of canonical form.

        This function returns False for expressions that are "algebraic
        expressions" with symbolic exponents. This is a simple extension to the
        is_rational_function, including rational exponentiation.

        Examples
        ========

        >>> from sympy import Symbol, sqrt
        >>> x = Symbol('x', real=True)
        >>> sqrt(1 + x).is_rational_function()
        False
        >>> sqrt(1 + x).is_algebraic_expr()
        True

        This function does not attempt any nontrivial simplifications that may
        result in an expression that does not appear to be an algebraic
        expression to become one.

        >>> from sympy import exp, factor
        >>> a = sqrt(exp(x)**2 + 2*exp(x) + 1)/(exp(x) + 1)
        >>> a.is_algebraic_expr(x)
        False
        >>> factor(a).is_algebraic_expr()
        True

        See Also
        ========
        is_rational_function()

        References
        ==========

        - http://en.wikipedia.org/wiki/Algebraic_expression

        """
        if syms:
            syms = set(map(sympify, syms))
        else:
            syms = self.free_symbols

        if syms.intersection(self.free_symbols) == set([]):
            # constant algebraic expression
            return True
        else:
            return self._eval_is_algebraic_expr(syms)

    ###################################################################################
    ##################### SERIES, LEADING TERM, LIMIT, ORDER METHODS ##################
    ###################################################################################

    def series(self, x=None, x0=0, n=6, dir="+", logx=None):
        """
        Series expansion of "self" around ``x = x0`` yielding either terms of
        the series one by one (the lazy series given when n=None), else
        all the terms at once when n != None.

        Returns the series expansion of "self" around the point ``x = x0``
        with respect to ``x`` up to ``O((x - x0)**n, x, x0)`` (default n is 6).

        If ``x=None`` and ``self`` is univariate, the univariate symbol will
        be supplied, otherwise an error will be raised.

        >>> from sympy import cos, exp
        >>> from sympy.abc import x, y
        >>> cos(x).series()
        1 - x**2/2 + x**4/24 + O(x**6)
        >>> cos(x).series(n=4)
        1 - x**2/2 + O(x**4)
        >>> cos(x).series(x, x0=1, n=2)
        cos(1) - (x - 1)*sin(1) + O((x - 1)**2, (x, 1))
        >>> e = cos(x + exp(y))
        >>> e.series(y, n=2)
        cos(x + 1) - y*sin(x + 1) + O(y**2)
        >>> e.series(x, n=2)
        cos(exp(y)) - x*sin(exp(y)) + O(x**2)

        If ``n=None`` then a generator of the series terms will be returned.

        >>> term=cos(x).series(n=None)
        >>> [next(term) for i in range(2)]
        [1, -x**2/2]

        For ``dir=+`` (default) the series is calculated from the right and
        for ``dir=-`` the series from the left. For smooth functions this
        flag will not alter the results.

        >>> abs(x).series(dir="+")
        x
        >>> abs(x).series(dir="-")
        -x

        """
        from sympy import collect
        if x is None:
            syms = self.atoms(C.Symbol)
            if len(syms) > 1:
                raise ValueError('x must be given for multivariate functions.')
            x = syms.pop()

        if not self.has(x):
            if n is None:
                return (s for s in [self])
            else:
                return self

        if len(dir) != 1 or dir not in '+-':
            raise ValueError("Dir must be '+' or '-'")

        if x0 in [S.Infinity, S.NegativeInfinity]:
            dir = {S.Infinity: '+', S.NegativeInfinity: '-'}[x0]
            s = self.subs(x, 1/x).series(x, n=n, dir=dir)
            if n is None:
                return (si.subs(x, 1/x) for si in s)
            return s.subs(x, 1/x)

        # use rep to shift origin to x0 and change sign (if dir is negative)
        # and undo the process with rep2
        if x0 or dir == '-':
            if dir == '-':
                rep = -x + x0
                rep2 = -x
                rep2b = x0
            else:
                rep = x + x0
                rep2 = x
                rep2b = -x0
            s = self.subs(x, rep).series(x, x0=0, n=n, dir='+', logx=logx)
            if n is None:  # lseries...
                return (si.subs(x, rep2 + rep2b) for si in s)
            return s.subs(x, rep2 + rep2b)

        # from here on it's x0=0 and dir='+' handling

        if x.is_positive is x.is_negative is None or x.is_Symbol is not True:
            # replace x with an x that has a positive assumption
            xpos = C.Dummy('x', positive=True, finite=True)
            rv = self.subs(x, xpos).series(xpos, x0, n, dir, logx=logx)
            if n is None:
                return (s.subs(xpos, x) for s in rv)
            else:
                return rv.subs(xpos, x)

        if n is not None:  # nseries handling
            s1 = self._eval_nseries(x, n=n, logx=logx)
            o = s1.getO() or S.Zero
            if o:
                # make sure the requested order is returned
                ngot = o.getn()
                if ngot > n:
                    # leave o in its current form (e.g. with x*log(x)) so
                    # it eats terms properly, then replace it below
                    if n != 0:
                        s1 += o.subs(x, x**C.Rational(n, ngot))
                    else:
                        s1 += C.Order(1, x)
                elif ngot < n:
                    # increase the requested number of terms to get the desired
                    # number keep increasing (up to 9) until the received order
                    # is different than the original order and then predict how
                    # many additional terms are needed
                    for more in range(1, 9):
                        s1 = self._eval_nseries(x, n=n + more, logx=logx)
                        newn = s1.getn()
                        if newn != ngot:
                            ndo = n + (n - ngot)*more/(newn - ngot)
                            s1 = self._eval_nseries(x, n=ndo, logx=logx)
                            while s1.getn() < n:
                                s1 = self._eval_nseries(x, n=ndo, logx=logx)
                                ndo += 1
                            break
                    else:
                        raise ValueError('Could not calculate %s terms for %s'
                                         % (str(n), self))
                    s1 += C.Order(x**n, x)
                o = s1.getO()
                s1 = s1.removeO()
            else:
                o = C.Order(x**n, x)
                if (s1 + o).removeO() == s1:
                    o = S.Zero

            try:
                return collect(s1, x) + o
            except NotImplementedError:
                return s1 + o

        else:  # lseries handling
            def yield_lseries(s):
                """Return terms of lseries one at a time."""
                for si in s:
                    if not si.is_Add:
                        yield si
                        continue
                    # yield terms 1 at a time if possible
                    # by increasing order until all the
                    # terms have been returned
                    yielded = 0
                    o = C.Order(si, x)*x
                    ndid = 0
                    ndo = len(si.args)
                    while 1:
                        do = (si - yielded + o).removeO()
                        o *= x
                        if not do or do.is_Order:
                            continue
                        if do.is_Add:
                            ndid += len(do.args)
                        else:
                            ndid += 1
                        yield do
                        if ndid == ndo:
                            break
                        yielded += do

            return yield_lseries(self.removeO()._eval_lseries(x, logx=logx))

    def taylor_term(self, n, x, *previous_terms):
        """General method for the taylor term.

        This method is slow, because it differentiates n-times. Subclasses can
        redefine it to make it faster by using the "previous_terms".
        """
        x = sympify(x)
        _x = C.Dummy('x')
        return self.subs(x, _x).diff(_x, n).subs(_x, x).subs(x, 0) * x**n / C.factorial(n)

    def lseries(self, x=None, x0=0, dir='+', logx=None):
        """
        Wrapper for series yielding an iterator of the terms of the series.

        Note: an infinite series will yield an infinite iterator. The following,
        for exaxmple, will never terminate. It will just keep printing terms
        of the sin(x) series::

          for term in sin(x).lseries(x):
              print term

        The advantage of lseries() over nseries() is that many times you are
        just interested in the next term in the series (i.e. the first term for
        example), but you don't know how many you should ask for in nseries()
        using the "n" parameter.

        See also nseries().
        """
        return self.series(x, x0, n=None, dir=dir, logx=logx)

    def _eval_lseries(self, x, logx=None):
        # default implementation of lseries is using nseries(), and adaptively
        # increasing the "n". As you can see, it is not very efficient, because
        # we are calculating the series over and over again. Subclasses should
        # override this method and implement much more efficient yielding of
        # terms.
        n = 0
        series = self._eval_nseries(x, n=n, logx=logx)
        if not series.is_Order:
            if series.is_Add:
                yield series.removeO()
            else:
                yield series
            raise StopIteration

        while series.is_Order:
            n += 1
            series = self._eval_nseries(x, n=n, logx=logx)
        e = series.removeO()
        yield e
        while 1:
            while 1:
                n += 1
                series = self._eval_nseries(x, n=n, logx=logx).removeO()
                if e != series:
                    break
            yield series - e
            e = series

    def nseries(self, x=None, x0=0, n=6, dir='+', logx=None):
        """
        Wrapper to _eval_nseries if assumptions allow, else to series.

        If x is given, x0 is 0, dir='+', and self has x, then _eval_nseries is
        called. This calculates "n" terms in the innermost expressions and
        then builds up the final series just by "cross-multiplying" everything
        out.

        The optional ``logx`` parameter can be used to replace any log(x) in the
        returned series with a symbolic value to avoid evaluating log(x) at 0. A
        symbol to use in place of log(x) should be provided.

        Advantage -- it's fast, because we don't have to determine how many
        terms we need to calculate in advance.

        Disadvantage -- you may end up with less terms than you may have
        expected, but the O(x**n) term appended will always be correct and
        so the result, though perhaps shorter, will also be correct.

        If any of those assumptions is not met, this is treated like a
        wrapper to series which will try harder to return the correct
        number of terms.

        See also lseries().

        Examples
        ========

        >>> from sympy import sin, log, Symbol
        >>> from sympy.abc import x, y
        >>> sin(x).nseries(x, 0, 6)
        x - x**3/6 + x**5/120 + O(x**6)
        >>> log(x+1).nseries(x, 0, 5)
        x - x**2/2 + x**3/3 - x**4/4 + O(x**5)

        Handling of the ``logx`` parameter --- in the following example the
        expansion fails since ``sin`` does not have an asymptotic expansion
        at -oo (the limit of log(x) as x approaches 0):

        >>> e = sin(log(x))
        >>> e.nseries(x, 0, 6)
        Traceback (most recent call last):
        ...
        PoleError: ...
        ...
        >>> logx = Symbol('logx')
        >>> e.nseries(x, 0, 6, logx=logx)
        sin(logx)

        In the following example, the expansion works but gives only an Order term
        unless the ``logx`` parameter is used:

        >>> e = x**y
        >>> e.nseries(x, 0, 2)
        O(log(x)**2)
        >>> e.nseries(x, 0, 2, logx=logx)
        exp(logx*y)

        """
        if x and not x in self.free_symbols:
            return self
        if x is None or x0 or dir != '+':  # {see XPOS above} or (x.is_positive == x.is_negative == None):
            return self.series(x, x0, n, dir)
        else:
            return self._eval_nseries(x, n=n, logx=logx)

    def _eval_nseries(self, x, n, logx):
        """
        Return terms of series for self up to O(x**n) at x=0
        from the positive direction.

        This is a method that should be overridden in subclasses. Users should
        never call this method directly (use .nseries() instead), so you don't
        have to write docstrings for _eval_nseries().
        """
        from sympy.utilities.misc import filldedent
        raise NotImplementedError(filldedent("""
                     The _eval_nseries method should be added to
                     %s to give terms up to O(x**n) at x=0
                     from the positive direction so it is available when
                     nseries calls it.""" % self.func)
                     )

    def limit(self, x, xlim, dir='+'):
        """ Compute limit x->xlim.
        """
        from sympy.series.limits import limit
        return limit(self, x, xlim, dir)

    def compute_leading_term(self, x, logx=None):
        """
        as_leading_term is only allowed for results of .series()
        This is a wrapper to compute a series first.
        """
        from sympy.series.gruntz import calculate_series

        if self.removeO() == 0:
            return self

        if logx is None:
            d = C.Dummy('logx')
            s = calculate_series(self, x, d).subs(d, C.log(x))
        else:
            s = calculate_series(self, x, logx)

        return s.as_leading_term(x)

    @cacheit
    def as_leading_term(self, *symbols):
        """
        Returns the leading (nonzero) term of the series expansion of self.

        The _eval_as_leading_term routines are used to do this, and they must
        always return a non-zero value.

        Examples
        ========

        >>> from sympy.abc import x
        >>> (1 + x + x**2).as_leading_term(x)
        1
        >>> (1/x**2 + x + x**2).as_leading_term(x)
        x**(-2)

        """
        from sympy import powsimp
        if len(symbols) > 1:
            c = self
            for x in symbols:
                c = c.as_leading_term(x)
            return c
        elif not symbols:
            return self
        x = sympify(symbols[0])
        if not x.is_Symbol:
            raise ValueError('expecting a Symbol but got %s' % x)
        if x not in self.free_symbols:
            return self
        obj = self._eval_as_leading_term(x)
        if obj is not None:
            return powsimp(obj, deep=True, combine='exp')
        raise NotImplementedError('as_leading_term(%s, %s)' % (self, x))

    def _eval_as_leading_term(self, x):
        return self

    def as_coeff_exponent(self, x):
        """ ``c*x**e -> c,e`` where x can be any symbolic expression.
        """
        from sympy import collect
        s = collect(self, x)
        c, p = s.as_coeff_mul(x)
        if len(p) == 1:
            b, e = p[0].as_base_exp()
            if b == x:
                return c, e
        return s, S.Zero

    def leadterm(self, x):
        """
        Returns the leading term a*x**b as a tuple (a, b).

        Examples
        ========

        >>> from sympy.abc import x
        >>> (1+x+x**2).leadterm(x)
        (1, 0)
        >>> (1/x**2+x+x**2).leadterm(x)
        (1, -2)

        """
        l = self.as_leading_term(x)
        d = C.Dummy('logx')
        if l.has(C.log(x)):
            l = l.subs(C.log(x), d)
        c, e = l.as_coeff_exponent(x)
        if x in c.free_symbols:
            from sympy.utilities.misc import filldedent
            raise ValueError(filldedent("""
                cannot compute leadterm(%s, %s). The coefficient
                should have been free of x but got %s""" % (self, x, c)))
        c = c.subs(d, C.log(x))
        return c, e

    def as_coeff_Mul(self, rational=False):
        """Efficiently extract the coefficient of a product. """
        return S.One, self

    def as_coeff_Add(self):
        """Efficiently extract the coefficient of a summation. """
        return S.Zero, self

    ###################################################################################
    ##################### DERIVATIVE, INTEGRAL, FUNCTIONAL METHODS ####################
    ###################################################################################

    def diff(self, *symbols, **assumptions):
        new_symbols = list(map(sympify, symbols))  # e.g. x, 2, y, z
        assumptions.setdefault("evaluate", True)
        return Derivative(self, *new_symbols, **assumptions)

    ###########################################################################
    ###################### EXPRESSION EXPANSION METHODS #######################
    ###########################################################################

    # Relevant subclasses should override _eval_expand_hint() methods.  See
    # the docstring of expand() for more info.

    def _eval_expand_complex(self, **hints):
        real, imag = self.as_real_imag(**hints)
        return real + S.ImaginaryUnit*imag

    @staticmethod
    def _expand_hint(expr, hint, deep=True, **hints):
        """
        Helper for ``expand()``.  Recursively calls ``expr._eval_expand_hint()``.

        Returns ``(expr, hit)``, where expr is the (possibly) expanded
        ``expr`` and ``hit`` is ``True`` if ``expr`` was truly expanded and
        ``False`` otherwise.
        """
        hit = False
        # XXX: Hack to support non-Basic args
        #              |
        #              V
        if deep and getattr(expr, 'args', ()) and not expr.is_Atom:
            sargs = []
            for arg in expr.args:
                arg, arghit = Expr._expand_hint(arg, hint, **hints)
                hit |= arghit
                sargs.append(arg)

            if hit:
                expr = expr.func(*sargs)

        if hasattr(expr, hint):
            newexpr = getattr(expr, hint)(**hints)
            if newexpr != expr:
                return (newexpr, True)

        return (expr, hit)

    @cacheit
    def expand(self, deep=True, modulus=None, power_base=True, power_exp=True,
            mul=True, log=True, multinomial=True, basic=True, **hints):
        """
        Expand an expression using hints.

        See the docstring of the expand() function in sympy.core.function for
        more information.

        """
        from sympy.simplify.simplify import fraction

        hints.update(power_base=power_base, power_exp=power_exp, mul=mul,
           log=log, multinomial=multinomial, basic=basic)

        expr = self
        if hints.pop('frac', False):
            n, d = [a.expand(deep=deep, modulus=modulus, **hints)
                    for a in fraction(self)]
            return n/d
        elif hints.pop('denom', False):
            n, d = fraction(self)
            return n/d.expand(deep=deep, modulus=modulus, **hints)
        elif hints.pop('numer', False):
            n, d = fraction(self)
            return n.expand(deep=deep, modulus=modulus, **hints)/d

        # Although the hints are sorted here, an earlier hint may get applied
        # at a given node in the expression tree before another because of how
        # the hints are applied.  e.g. expand(log(x*(y + z))) -> log(x*y +
        # x*z) because while applying log at the top level, log and mul are
        # applied at the deeper level in the tree so that when the log at the
        # upper level gets applied, the mul has already been applied at the
        # lower level.

        # Additionally, because hints are only applied once, the expression
        # may not be expanded all the way.   For example, if mul is applied
        # before multinomial, x*(x + 1)**2 won't be expanded all the way.  For
        # now, we just use a special case to make multinomial run before mul,
        # so that at least polynomials will be expanded all the way.  In the
        # future, smarter heuristics should be applied.
        # TODO: Smarter heuristics

        def _expand_hint_key(hint):
            """Make multinomial come before mul"""
            if hint == 'mul':
                return 'mulz'
            return hint

        for hint in sorted(hints.keys(), key=_expand_hint_key):
            use_hint = hints[hint]
            if use_hint:
                hint = '_eval_expand_' + hint
                expr, hit = Expr._expand_hint(expr, hint, deep=deep, **hints)

        while True:
            was = expr
            if hints.get('multinomial', False):
                expr, _ = Expr._expand_hint(
                    expr, '_eval_expand_multinomial', deep=deep, **hints)
            if hints.get('mul', False):
                expr, _ = Expr._expand_hint(
                    expr, '_eval_expand_mul', deep=deep, **hints)
            if hints.get('log', False):
                expr, _ = Expr._expand_hint(
                    expr, '_eval_expand_log', deep=deep, **hints)
            if expr == was:
                break

        if modulus is not None:
            modulus = sympify(modulus)

            if not modulus.is_Integer or modulus <= 0:
                raise ValueError(
                    "modulus must be a positive integer, got %s" % modulus)

            terms = []

            for term in Add.make_args(expr):
                coeff, tail = term.as_coeff_Mul(rational=True)

                coeff %= modulus

                if coeff:
                    terms.append(coeff*tail)

            expr = Add(*terms)

        return expr

    ###########################################################################
    ################### GLOBAL ACTION VERB WRAPPER METHODS ####################
    ###########################################################################

    def integrate(self, *args, **kwargs):
        """See the integrate function in sympy.integrals"""
        from sympy.integrals import integrate
        return integrate(self, *args, **kwargs)

    def simplify(self, ratio=1.7, measure=None):
        """See the simplify function in sympy.simplify"""
        from sympy.simplify import simplify
        from sympy.core.function import count_ops
        measure = measure or count_ops
        return simplify(self, ratio, measure)

    def nsimplify(self, constants=[], tolerance=None, full=False):
        """See the nsimplify function in sympy.simplify"""
        from sympy.simplify import nsimplify
        return nsimplify(self, constants, tolerance, full)

    def separate(self, deep=False, force=False):
        """See the separate function in sympy.simplify"""
        from sympy.core.function import expand_power_base
        return expand_power_base(self, deep=deep, force=force)

    def collect(self, syms, func=None, evaluate=True, exact=False, distribute_order_term=True):
        """See the collect function in sympy.simplify"""
        from sympy.simplify import collect
        return collect(self, syms, func, evaluate, exact, distribute_order_term)

    def together(self, *args, **kwargs):
        """See the together function in sympy.polys"""
        from sympy.polys import together
        return together(self, *args, **kwargs)

    def apart(self, x=None, **args):
        """See the apart function in sympy.polys"""
        from sympy.polys import apart
        return apart(self, x, **args)

    def ratsimp(self):
        """See the ratsimp function in sympy.simplify"""
        from sympy.simplify import ratsimp
        return ratsimp(self)

    def trigsimp(self, **args):
        """See the trigsimp function in sympy.simplify"""
        from sympy.simplify import trigsimp
        return trigsimp(self, **args)

    def radsimp(self):
        """See the radsimp function in sympy.simplify"""
        from sympy.simplify import radsimp
        return radsimp(self)

    def powsimp(self, deep=False, combine='all'):
        """See the powsimp function in sympy.simplify"""
        from sympy.simplify import powsimp
        return powsimp(self, deep, combine)

    def combsimp(self):
        """See the combsimp function in sympy.simplify"""
        from sympy.simplify import combsimp
        return combsimp(self)

    def factor(self, *gens, **args):
        """See the factor() function in sympy.polys.polytools"""
        from sympy.polys import factor
        return factor(self, *gens, **args)

    def refine(self, assumption=True):
        """See the refine function in sympy.assumptions"""
        from sympy.assumptions import refine
        return refine(self, assumption)

    def cancel(self, *gens, **args):
        """See the cancel function in sympy.polys"""
        from sympy.polys import cancel
        return cancel(self, *gens, **args)

    def invert(self, g):
        """See the invert function in sympy.polys"""
        from sympy.polys import invert
        return invert(self, g)

    def round(self, p=0):
        """Return x rounded to the given decimal place.

        If a complex number would results, apply round to the real
        and imaginary components of the number.

        Examples
        ========

        >>> from sympy import pi, E, I, S, Add, Mul, Number
        >>> S(10.5).round()
        11.
        >>> pi.round()
        3.
        >>> pi.round(2)
        3.14
        >>> (2*pi + E*I).round()
        6. + 3.*I

        The round method has a chopping effect:

        >>> (2*pi + I/10).round()
        6.
        >>> (pi/10 + 2*I).round()
        2.*I
        >>> (pi/10 + E*I).round(2)
        0.31 + 2.72*I

        Notes
        =====

        Do not confuse the Python builtin function, round, with the
        SymPy method of the same name. The former always returns a float
        (or raises an error if applied to a complex value) while the
        latter returns either a Number or a complex number:

        >>> isinstance(round(S(123), -2), Number)
        False
        >>> isinstance(S(123).round(-2), Number)
        True
        >>> isinstance((3*I).round(), Mul)
        True
        >>> isinstance((1 + 3*I).round(), Add)
        True

        """
        x = self
        if not x.is_number:
            raise TypeError('%s is not a number' % x)
        if not x.is_real:
            i, r = x.as_real_imag()
            return i.round(p) + S.ImaginaryUnit*r.round(p)
        if not x:
            return x
        p = int(p)

        precs = [f._prec for f in x.atoms(C.Float)]
        dps = prec_to_dps(max(precs)) if precs else None

        mag_first_dig = _mag(x)
        allow = digits_needed = mag_first_dig + p
        if dps is not None and allow > dps:
            allow = dps
        mag = Pow(10, p)  # magnitude needed to bring digit p to units place
        x += 1/(2*mag)  # add the half for rounding
        i10 = 10*mag*x.n((dps if dps is not None else digits_needed) + 1)
        rv = Integer(i10)//10
        q = 1
        if p > 0:
            q = mag
        elif p < 0:
            rv /= mag
        rv = Rational(rv, q)
        if rv.is_Integer:
            # use str or else it won't be a float
            return C.Float(str(rv), digits_needed)
        else:
            if not allow and rv > self:
                allow += 1
            return C.Float(rv, allow)


class AtomicExpr(Atom, Expr):
    """
    A parent class for object which are both atoms and Exprs.

    For example: Symbol, Number, Rational, Integer, ...
    But not: Add, Mul, Pow, ...
    """
    is_number = False
    is_Atom = True

    __slots__ = []

    def _eval_derivative(self, s):
        if self == s:
            return S.One
        return S.Zero

    def _eval_is_polynomial(self, syms):
        return True

    def _eval_is_rational_function(self, syms):
        return True

    def _eval_is_algebraic_expr(self, syms):
        return True

    def _eval_nseries(self, x, n, logx):
        return self


def _mag(x):
    """Return integer ``i`` such that .1 <= x/10**i < 1

    Examples
    ========

    >>> from sympy.core.expr import _mag
    >>> from sympy import Float
    >>> _mag(Float(.1))
    0
    >>> _mag(Float(.01))
    -1
    >>> _mag(Float(1234))
    4
    """
    from math import log10, ceil, log
    xpos = abs(x.n())
    if not xpos:
        return S.Zero
    try:
        mag_first_dig = int(ceil(log10(xpos)))
    except (ValueError, OverflowError):
        mag_first_dig = int(ceil(C.Float(mpf_log(xpos._mpf_, 53))/log(10)))
    # check that we aren't off by 1
    if (xpos/10**mag_first_dig) >= 1:
        assert 1 <= (xpos/10**mag_first_dig) < 10
        mag_first_dig += 1
    return mag_first_dig

from .mul import Mul
from .add import Add
from .power import Pow
from .function import Derivative, expand_mul
from .mod import Mod
from .exprtools import factor_terms
from .numbers import Integer, Rational<|MERGE_RESOLUTION|>--- conflicted
+++ resolved
@@ -644,7 +644,6 @@
         return None
 
     def _eval_is_positive(self):
-<<<<<<< HEAD
         n2 = self.evalf(2, literal=True)
         if n2 is None:
             return
@@ -661,58 +660,6 @@
         if i:
             return False
         return bool(r < 0)
-=======
-        if self.is_number:
-            if self.is_real is False:
-                return False
-            try:
-                # check to see that we can get a value
-                n2 = self._eval_evalf(2)
-                if n2 is None:
-                    raise AttributeError
-                if n2._prec == 1:  # no significance
-                    raise AttributeError
-                if n2 == S.NaN:
-                    raise AttributeError
-            except (AttributeError, ValueError):
-                return None
-            n, i = self.evalf(2).as_real_imag()
-            if not i.is_Number or not n.is_Number:
-                return False
-            if i:
-                if i._prec != 1:
-                    return False
-            elif n._prec != 1:
-                if n > 0:
-                    return True
-                return False
-
-    def _eval_is_negative(self):
-        if self.is_number:
-            if self.is_real is False:
-                return False
-            try:
-                # check to see that we can get a value
-                n2 = self._eval_evalf(2)
-                if n2 is None:
-                    raise AttributeError
-                if n2._prec == 1:  # no significance
-                    raise AttributeError
-                if n2 == S.NaN:
-                    raise AttributeError
-            except (AttributeError, ValueError):
-                return None
-            n, i = self.evalf(2).as_real_imag()
-            if not i.is_Number or not n.is_Number:
-                return False
-            if i:
-                if i._prec != 1:
-                    return False
-            elif n._prec != 1:
-                if n < 0:
-                    return True
-                return False
->>>>>>> d26e70f1
 
     def _eval_interval(self, x, a, b):
         """
