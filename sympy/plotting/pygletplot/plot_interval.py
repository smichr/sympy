from __future__ import print_function, division

<<<<<<< HEAD
from sympy import Symbol, sympify
from sympy.core.compatibility import range
from sympy.core.numbers import Integer
=======
from sympy import Symbol, Integer, sympify
from sympy.core.compatibility import range, string_types

>>>>>>> 088ba683

class PlotInterval(object):
    """
    """
    _v, _v_min, _v_max, _v_steps = None, None, None, None

    def require_all_args(f):
        def check(self, *args, **kwargs):
            for g in [self._v, self._v_min, self._v_max, self._v_steps]:
                if g is None:
                    raise ValueError("PlotInterval is incomplete.")
            return f(self, *args, **kwargs)
        return check

    def __init__(self, *args):
        if len(args) == 1:
            if isinstance(args[0], PlotInterval):
                self.fill_from(args[0])
                return
            elif isinstance(args[0], string_types):
                try:
                    args = eval(args[0])
                except TypeError:
                    s_eval_error = "Could not interpret string %s."
                    raise ValueError(s_eval_error % (args[0]))
            elif isinstance(args[0], (tuple, list)):
                args = args[0]
            else:
                raise ValueError("Not an interval.")
        if not isinstance(args, (tuple, list)) or len(args) > 4:
            f_error = "PlotInterval must be a tuple or list of length 4 or less."
            raise ValueError(f_error)

        args = list(args)
        if len(args) > 0 and (args[0] is None or isinstance(args[0], Symbol)):
            self.v = args.pop(0)
        if len(args) in [2, 3]:
            self.v_min = args.pop(0)
            self.v_max = args.pop(0)
            if len(args) == 1:
                self.v_steps = args.pop(0)
        elif len(args) == 1:
            self.v_steps = args.pop(0)

    def get_v(self):
        return self._v

    def set_v(self, v):
        if v is None:
            self._v = None
            return
        if not isinstance(v, Symbol):
            raise ValueError("v must be a sympy Symbol.")
        self._v = v

    def get_v_min(self):
        return self._v_min

    def set_v_min(self, v_min):
        if v_min is None:
            self._v_min = None
            return
        try:
            self._v_min = sympify(v_min)
            float(self._v_min.evalf())
        except TypeError:
            raise ValueError("v_min could not be interpreted as a number.")

    def get_v_max(self):
        return self._v_max

    def set_v_max(self, v_max):
        if v_max is None:
            self._v_max = None
            return
        try:
            self._v_max = sympify(v_max)
            float(self._v_max.evalf())
        except TypeError:
            raise ValueError("v_max could not be interpreted as a number.")

    def get_v_steps(self):
        return self._v_steps

    def set_v_steps(self, v_steps):
        if v_steps is None:
            self._v_steps = None
            return
        if isinstance(v_steps, int):
            v_steps = Integer(v_steps)
        elif not isinstance(v_steps, Integer):
            raise ValueError("v_steps must be an int or sympy Integer.")
        if v_steps <= Integer(0):
            raise ValueError("v_steps must be positive.")
        self._v_steps = v_steps

    @require_all_args
    def get_v_len(self):
        return self.v_steps + 1

    v = property(get_v, set_v)
    v_min = property(get_v_min, set_v_min)
    v_max = property(get_v_max, set_v_max)
    v_steps = property(get_v_steps, set_v_steps)
    v_len = property(get_v_len)

    def fill_from(self, b):
        if b.v is not None:
            self.v = b.v
        if b.v_min is not None:
            self.v_min = b.v_min
        if b.v_max is not None:
            self.v_max = b.v_max
        if b.v_steps is not None:
            self.v_steps = b.v_steps

    @staticmethod
    def try_parse(*args):
        """
        Returns a PlotInterval if args can be interpreted
        as such, otherwise None.
        """
        if len(args) == 1 and isinstance(args[0], PlotInterval):
            return args[0]
        try:
            return PlotInterval(*args)
        except ValueError:
            return None

    def _str_base(self):
        return ",".join([str(self.v), str(self.v_min),
                         str(self.v_max), str(self.v_steps)])

    def __repr__(self):
        """
        A string representing the interval in class constructor form.
        """
        return "PlotInterval(%s)" % (self._str_base())

    def __str__(self):
        """
        A string representing the interval in list form.
        """
        return "[%s]" % (self._str_base())

    @require_all_args
    def assert_complete(self):
        pass

    @require_all_args
    def vrange(self):
        """
        Yields v_steps+1 sympy numbers ranging from
        v_min to v_max.
        """
        d = (self.v_max - self.v_min) / self.v_steps
        for i in range(self.v_steps + 1):
            a = self.v_min + (d * Integer(i))
            yield a

    @require_all_args
    def vrange2(self):
        """
        Yields v_steps pairs of sympy numbers ranging from
        (v_min, v_min + step) to (v_max - step, v_max).
        """
        d = (self.v_max - self.v_min) / self.v_steps
        a = self.v_min + (d * Integer(0))
        for i in range(self.v_steps):
            b = self.v_min + (d * Integer(i + 1))
            yield a, b
            a = b

    def frange(self):
        for i in self.vrange():
            yield float(i.evalf())<|MERGE_RESOLUTION|>--- conflicted
+++ resolved
@@ -1,14 +1,9 @@
 from __future__ import print_function, division
 
-<<<<<<< HEAD
 from sympy import Symbol, sympify
-from sympy.core.compatibility import range
+from sympy.core.compatibility import range, string_types
 from sympy.core.numbers import Integer
-=======
-from sympy import Symbol, Integer, sympify
-from sympy.core.compatibility import range, string_types
 
->>>>>>> 088ba683
 
 class PlotInterval(object):
     """
