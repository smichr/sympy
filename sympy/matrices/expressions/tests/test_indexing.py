<<<<<<< HEAD
from sympy import (symbols, MatrixSymbol, MatPow, BlockMatrix, Symbol,
        Identity, ZeroMatrix, ImmutableMatrix, eye, Sum, Dummy)
from sympy.utilities.pytest import raises
from sympy.matrices.expressions.matexpr import MatrixElement
=======
from sympy import (symbols, MatrixSymbol, MatPow, BlockMatrix, KroneckerDelta,
        Identity, ZeroMatrix, ImmutableMatrix, eye, Sum, MatMul, trace)
from sympy.utilities.pytest import raises
from sympy.matrices.expressions.matexpr import MatrixExpr
>>>>>>> cc6f3f43

k, l, m, n = symbols('k l m n', integer=True)
i, j = symbols('i j', integer=True)

W = MatrixSymbol('W', k, l)
X = MatrixSymbol('X', l, m)
Y = MatrixSymbol('Y', l, m)
Z = MatrixSymbol('Z', m, n)

A = MatrixSymbol('A', 2, 2)
B = MatrixSymbol('B', 2, 2)
x = MatrixSymbol('x', 1, 2)
y = MatrixSymbol('x', 2, 1)


def test_symbolic_indexing():
    x12 = X[1, 2]
    assert all(s in str(x12) for s in ['1', '2', X.name])
    # We don't care about the exact form of this.  We do want to make sure
    # that all of these features are present


def test_add_index():
    assert (X + Y)[i, j] == X[i, j] + Y[i, j]


def test_mul_index():
    assert (A*y)[0, 0] == A[0, 0]*y[0, 0] + A[0, 1]*y[1, 0]
    assert (A*B).as_mutable() == (A.as_mutable() * B.as_mutable())
    X = MatrixSymbol('X', n, m)
    Y = MatrixSymbol('Y', m, k)

    result = (X*Y)[4,2]
    expected = Sum(X[4, i]*Y[i, 2], (i, 0, m - 1))
    assert result.args[0].dummy_eq(expected.args[0], i)
    assert result.args[1][1:] == expected.args[1][1:]


def test_pow_index():
    Q = MatPow(A, 2)
    assert Q[0, 0] == A[0, 0]**2 + A[0, 1]*A[1, 0]
    n = symbols("n")
    Q2 = A**n
    assert Q2[0, 0] == MatrixElement(Q2, 0, 0)


def test_transpose_index():
    assert X.T[i, j] == X[j, i]


def test_Identity_index():
    I = Identity(3)
    assert I[0, 0] == I[1, 1] == I[2, 2] == 1
    assert I[1, 0] == I[0, 1] == I[2, 1] == 0
    raises(IndexError, lambda: I[3, 3])


def test_block_index():
    I = Identity(3)
    Z = ZeroMatrix(3, 3)
    B = BlockMatrix([[I, I], [I, I]])
    e3 = ImmutableMatrix(eye(3))
    BB = BlockMatrix([[e3, e3], [e3, e3]])
    assert B[0, 0] == B[3, 0] == B[0, 3] == B[3, 3] == 1
    assert B[4, 3] == B[5, 1] == 0

    BB = BlockMatrix([[e3, e3], [e3, e3]])
    assert B.as_explicit() == BB.as_explicit()

    BI = BlockMatrix([[I, Z], [Z, I]])

    assert BI.as_explicit().equals(eye(6))


def test_slicing():
    A.as_explicit()[0, :]  # does not raise an error


def test_errors():
    raises(IndexError, lambda: Identity(2)[1, 2, 3, 4, 5])
    raises(IndexError, lambda: Identity(2)[[1, 2, 3, 4, 5]])


<<<<<<< HEAD
def test_matrix_expression_to_indices():
    i, j = symbols("i, j")
    i1, i2, i3 = symbols("i_1:4")

    def replace_dummies(expr):
        repl = {i: Symbol(i.name) for i in expr.atoms(Dummy)}
        return expr.xreplace(repl)

    expr = W*X*Z
    assert replace_dummies(expr._entry(i, j)) == \
        Sum(W[i, i1]*X[i1, i2]*Z[i2, j], (i1, 0, l-1), (i2, 0, m-1))
    expr = Z.T*X.T*W.T
    assert replace_dummies(expr._entry(i, j)) == \
        Sum(W[j, i2]*X[i2, i1]*Z[i1, i], (i1, 0, m-1), (i2, 0, l-1))

    expr = W*X*Z + W*Y*Z
    assert replace_dummies(expr._entry(i, j)) == \
        Sum(W[i, i1]*X[i1, i2]*Z[i2, j], (i1, 0, l-1), (i2, 0, m-1)) +\
        Sum(W[i, i1]*Y[i1, i2]*Z[i2, j], (i1, 0, l-1), (i2, 0, m-1))

    expr = W*(X + Y)*Z
    assert replace_dummies(expr._entry(i, j)) == \
            Sum(W[i, i1]*(X[i1, i2] + Y[i1, i2])*Z[i2, j], (i1, 0, l-1), (i2, 0, m-1))

    expr = A*B**2*A
    #assert replace_dummies(expr._entry(i, j)) == \
    #        Sum(A[i, i1]*B[i1, i2]*B[i2, i3]*A[i3, j], (i1, 0, 1), (i2, 0, 1), (i3, 0, 1))
=======
def test_matrix_expression_from_index_summation():
    from sympy.abc import a,b,c,d
    A = MatrixSymbol("A", k, k)
    B = MatrixSymbol("B", k, k)
    C = MatrixSymbol("C", k, k)

    expr = Sum(W[a,b]*X[b,c]*Z[c,d], (b, 0, l-1), (c, 0, m-1))
    assert MatrixExpr.from_index_summation(expr, a) == W*X*Z
    expr = Sum(W.T[b,a]*X[b,c]*Z[c,d], (b, 0, l-1), (c, 0, m-1))
    assert MatrixExpr.from_index_summation(expr, a) == W*X*Z
    expr = Sum(A[b, a]*B[b, c]*C[c, d], (b, 0, k-1), (c, 0, k-1))
    assert MatrixSymbol.from_index_summation(expr, a) == A.T*B*C
    expr = Sum(A[b, a]*B[c, b]*C[c, d], (b, 0, k-1), (c, 0, k-1))
    assert MatrixSymbol.from_index_summation(expr, a) == A.T*B.T*C
    expr = Sum(C[c, d]*A[b, a]*B[c, b], (b, 0, k-1), (c, 0, k-1))
    assert MatrixSymbol.from_index_summation(expr, a) == A.T*B.T*C
    expr = Sum(A[a, b] + B[a, b], (a, 0, k-1), (b, 0, k-1))
    assert MatrixExpr.from_index_summation(expr, a) == A + B
    expr = Sum((A[a, b] + B[a, b])*C[b, c], (b, 0, k-1))
    assert MatrixExpr.from_index_summation(expr, a) == (A+B)*C
    expr = Sum((A[a, b] + B[b, a])*C[b, c], (b, 0, k-1))
    assert MatrixExpr.from_index_summation(expr, a) == (A+B.T)*C
    expr = Sum(A[a, b]*A[b, c]*A[c, d], (b, 0, k-1), (c, 0, k-1))
    assert MatrixExpr.from_index_summation(expr, a) == MatMul(A, A, A)
    expr = Sum(A[a, b]*A[b, c]*B[c, d], (b, 0, k-1), (c, 0, k-1))
    assert MatrixExpr.from_index_summation(expr, a) == MatMul(A, A, B)

    # Parse the trace of a matrix:

    expr = Sum(A[a, a], (a, 0, k-1))
    assert MatrixExpr.from_index_summation(expr, None) == trace(A)
    expr = Sum(A[a, a]*B[b, c]*C[c, d], (a, 0, k-1), (c, 0, k-1))
    assert MatrixExpr.from_index_summation(expr, b) == trace(A)*B*C

    # Check wrong sum ranges (should raise an exception):

    ## Case 1: 0 to m instead of 0 to m-1
    expr = Sum(W[a,b]*X[b,c]*Z[c,d], (b, 0, l-1), (c, 0, m))
    raises(ValueError, lambda: MatrixExpr.from_index_summation(expr, a))
    ## Case 2: 1 to m-1 instead of 0 to m-1
    expr = Sum(W[a,b]*X[b,c]*Z[c,d], (b, 0, l-1), (c, 1, m-1))
    raises(ValueError, lambda: MatrixExpr.from_index_summation(expr, a))

    # Parse nested sums:
    expr = Sum(A[a, b]*Sum(B[b, c]*C[c, d], (c, 0, k-1)), (b, 0, k-1))
    assert MatrixExpr.from_index_summation(expr, a) == A*B*C

    # Test Kronecker delta:
    expr = Sum(A[a, b]*KroneckerDelta(b, c)*B[c, d], (b, 0, k-1), (c, 0, k-1))
    assert MatrixExpr.from_index_summation(expr, a) == A*B
>>>>>>> cc6f3f43
<|MERGE_RESOLUTION|>--- conflicted
+++ resolved
@@ -1,14 +1,8 @@
-<<<<<<< HEAD
-from sympy import (symbols, MatrixSymbol, MatPow, BlockMatrix, Symbol,
-        Identity, ZeroMatrix, ImmutableMatrix, eye, Sum, Dummy)
+from sympy import (symbols, MatrixSymbol, MatPow, BlockMatrix, KroneckerDelta,
+        Identity, ZeroMatrix, ImmutableMatrix, eye, Sum, Dummy, MatMul, trace,
+        Symbol)
 from sympy.utilities.pytest import raises
-from sympy.matrices.expressions.matexpr import MatrixElement
-=======
-from sympy import (symbols, MatrixSymbol, MatPow, BlockMatrix, KroneckerDelta,
-        Identity, ZeroMatrix, ImmutableMatrix, eye, Sum, MatMul, trace)
-from sympy.utilities.pytest import raises
-from sympy.matrices.expressions.matexpr import MatrixExpr
->>>>>>> cc6f3f43
+from sympy.matrices.expressions.matexpr import MatrixElement, MatrixExpr
 
 k, l, m, n = symbols('k l m n', integer=True)
 i, j = symbols('i j', integer=True)
@@ -92,7 +86,6 @@
     raises(IndexError, lambda: Identity(2)[[1, 2, 3, 4, 5]])
 
 
-<<<<<<< HEAD
 def test_matrix_expression_to_indices():
     i, j = symbols("i, j")
     i1, i2, i3 = symbols("i_1:4")
@@ -120,7 +113,8 @@
     expr = A*B**2*A
     #assert replace_dummies(expr._entry(i, j)) == \
     #        Sum(A[i, i1]*B[i1, i2]*B[i2, i3]*A[i3, j], (i1, 0, 1), (i2, 0, 1), (i3, 0, 1))
-=======
+
+
 def test_matrix_expression_from_index_summation():
     from sympy.abc import a,b,c,d
     A = MatrixSymbol("A", k, k)
@@ -170,5 +164,4 @@
 
     # Test Kronecker delta:
     expr = Sum(A[a, b]*KroneckerDelta(b, c)*B[c, d], (b, 0, k-1), (c, 0, k-1))
-    assert MatrixExpr.from_index_summation(expr, a) == A*B
->>>>>>> cc6f3f43
+    assert MatrixExpr.from_index_summation(expr, a) == A*B