from sympy.core.add import Add
from sympy.core.basic import Basic, C
from sympy.core.function import count_ops
from sympy.core.power import Pow
from sympy.core.symbol import Symbol, Dummy
from sympy.core.numbers import Integer, ilcm, Rational, Float
from sympy.core.singleton import S
from sympy.core.sympify import sympify, SympifyError
from sympy.core.compatibility import is_sequence

from sympy.polys import PurePoly, roots, cancel
from sympy.simplify import simplify as _simplify, signsimp, nsimplify
from sympy.utilities.iterables import flatten
from sympy.utilities.misc import filldedent, default_sort_key
from sympy.functions.elementary.miscellaneous import sqrt, Max, Min
from sympy.printing import sstr
from sympy.functions.elementary.trigonometric import cos, sin

from sympy.core.compatibility import callable, reduce
from sympy.utilities.exceptions import SymPyDeprecationWarning
from sympy.core.decorators import call_highest_priority

import random
from types import FunctionType

class MatrixError(Exception):
    pass

class ShapeError(ValueError, MatrixError):
    """Wrong matrix shape"""
    pass

class NonSquareMatrixError(ShapeError):
    pass

<<<<<<< HEAD
def _dims_to_nm(dims):
    """Converts dimensions tuple (or any object with length 1 or 2) or scalar
    in dims to matrix dimensions n and m."""

    try:
        l = len(dims)
    except TypeError:
        dims = (dims,)
        l = 1

    # This will work for nd-array too when they are added to sympy.
    for dim in dims:
        if dim < 0:
            raise ValueError("Matrix dimensions should be non-negative integers.")

    if l == 2:
        n, m = map(int, dims)
    elif l == 1:
        n = m = int(dims[0])
    else:
        raise ValueError("Matrix dimensions should be a two-element tuple of ints or a single int.")

    return n, m

=======
>>>>>>> 49f0b4b1
def _iszero(x):
    """Returns True if x is zero."""
    return x.is_zero

class DeferredVector(Symbol):
    """A vector whose components are deferred (e.g. for use with lambdify)

    >>> from sympy import DeferredVector, lambdify
    >>> X = DeferredVector( 'X' )
    >>> X
    X
    >>> expr = (X[0] + 2, X[2] + 3)
    >>> func = lambdify( X, expr )
    >>> func( [1, 2, 3] )
    (3, 6)
    """
    def __getitem__(self,i):
        if i == -0:
            i = 0
        if i < 0:
            raise IndexError('DeferredVector index out of range')
        component_name = '%s[%d]'%(self.name,i)
        return Symbol(component_name)

    def __str__(self):
        return sstr(self)

    def __repr__(self):
        return "DeferredVector('%s')"%(self.name)


class MatrixBase(object):

    # Added just for numpy compatibility
    # TODO: investigate about __array_priority__
    __array_priority__ = 10.0

    is_Matrix = True
    _class_priority = 3

    def _sympy_(self):
        #return self.as_immutable()
        raise SympifyError('Matrix cannot be sympified')

    @classmethod
    def _handle_creation_inputs(cls, *args, **kwargs):
        """
        Matrix can be constructed with values or a rule.

        >>> from sympy import Matrix, I
        >>> Matrix( ((1,2+I), (3,4)) ) #doctest:+NORMALIZE_WHITESPACE
        [1, 2 + I]
        [3,     4]
        >>> Matrix(2, 2, lambda i,j: (i+1)*j ) #doctest:+NORMALIZE_WHITESPACE
        [0, 1]
        [0, 2]

        """
        # Matrix(Matrix(...))
        if len(args) == 1 and isinstance(args[0], MatrixBase):
            return args[0].rows, args[0].cols, args[0].mat

        # Matrix(MatrixSymbol('X', 2,2))
        if len(args) == 1 and isinstance(args[0], Basic) and args[0].is_Matrix:
            return args[0].rows, args[0].cols, args[0].as_explicit().mat

        # Matrix(2, 2, lambda i,j: i+j)
        if len(args) == 3 and callable(args[2]):
            operation = args[2]
            rows = args[0]
            cols = args[1]
            mat = []
            for i in range(rows):
                for j in range(cols):
                    mat.append(sympify(operation(i, j)))

        # Matrix(2, 2, [1,2,3,4])
        elif len(args)==3 and is_sequence(args[2]):
            rows = args[0]
            cols = args[1]
            mat  = args[2]
            if len(mat) != rows*cols:
                raise ValueError('List length should be equal to rows*columns')
            mat = map(lambda i: sympify(i), mat)

        # Matrix(numpy.ones((2,2)))
        elif len(args) == 1:
            in_mat = args[0]
            if hasattr(in_mat, "__array__"): #pragma: no cover
                # NumPy array or matrix or some other object that implements
                # __array__. So let's first use this method to get a
                # numpy.array() and then make a python list out of it.
                arr = in_mat.__array__()
                if len(arr.shape) == 2:
                    rows, cols = arr.shape[0], arr.shape[1]
                    mat = map(lambda i: sympify(i), arr.ravel())
                    return rows, cols, mat
                elif len(arr.shape) == 1:
                    rows, cols = 1, arr.shape[0]
                    mat = [0]*cols
                    for i in xrange(len(arr)):
                        mat[i] = sympify(arr[i])
                    return rows, cols, mat
                else:
                    raise NotImplementedError("SymPy supports just 1D and 2D matrices")
            elif not is_sequence(in_mat, include=MatrixBase):
                raise TypeError("Matrix constructor doesn't accept %s as input"
                        % str(type(in_mat)))
            in_mat = []
            for row in args[0]:
                if isinstance(row, MatrixBase):
                    in_mat.extend(row.tolist())
                else:
                    in_mat.append(row)
            rows = len(in_mat)
            if len(in_mat):
                if not is_sequence(in_mat[0]):
                    cols = 1
                    mat = map(lambda i: sympify(i), in_mat)
                    return rows, cols, mat
                cols = len(in_mat[0])
            else:
                cols = 0
            mat = []
            for j in xrange(rows):
                if len(in_mat[j]) != cols:
                    raise ValueError("Input %s inconsistant to form a Matrix." %
                        args)
                for i in xrange(cols):
                    mat.append(sympify(in_mat[j][i]))

        # Matrix()
        elif len(args) == 0:
            # Empty Matrix
            rows = cols = 0
            mat = []
        else:
            raise TypeError("Data type not understood")

        return rows, cols, mat

    def _eval_transpose(self):
        return self.transpose()

    def _eval_trace(self):
        return self.trace()

    def transpose(self):
        """
        Matrix transposition.

        >>> from sympy import Matrix, I
        >>> m=Matrix(((1,2+I),(3,4)))
        >>> m  #doctest: +NORMALIZE_WHITESPACE
        [1, 2 + I]
        [3,     4]
        >>> m.transpose() #doctest: +NORMALIZE_WHITESPACE
        [    1, 3]
        [2 + I, 4]
        >>> m.T == m.transpose()
        True

        See Also
        ========

        conjugate: By-element conjugation
        """
        a = [0]*len(self)
        for i in xrange(self.cols):
            a[i*self.rows:(i+1)*self.rows] = self.mat[i::self.cols]
        return self._new(self.cols,self.rows,a)

    T = property(transpose,None,None,"Matrix transposition.")

    def conjugate(self):
        """By-element conjugation.

        See Also
        ========

        transpose: Matrix transposition
        H: Hermite conjugation
        D: Dirac conjugation
        """
        out = self._new(self.rows,self.cols,
                lambda i,j: self[i,j].conjugate())
        return out

    C = property(conjugate,None,None,"By-element conjugation.")

    def adjoint(self):
        """Conjugate transpose or Hermitian conjugation."""
        return self.conjugate().transpose()

    @property
    def H(self):
        """
        Hermite conjugation.

        >>> from sympy import Matrix, I
        >>> m=Matrix(((1,2+I),(3,4)))
        >>> m  #doctest: +NORMALIZE_WHITESPACE
        [1, 2 + I]
        [3,     4]
        >>> m.H #doctest: +NORMALIZE_WHITESPACE
        [    1, 3]
        [2 - I, 4]

        See Also
        ========

        conjugate: By-element conjugation
        D: Dirac conjugation
        """
        out = self.T.C
        return out

    @property
    def D(self):
        """Dirac conjugation.

        See Also
        ========

        conjugate: By-element conjugation
        H: Hermite conjugation
        """
        from sympy.physics.matrices import mgamma
        try:
            out = self.H * mgamma(0)
            return out
        # In Python 3.2, properties can only return an AttributeError, so we
        # have to catch the ShapeError; see also the commit making this change
        except ShapeError:
            raise AttributeError("Dirac conjugation not possible.")

    def __getitem__(self,key):
        """
        >>> from sympy import Matrix, I
        >>> m=Matrix(((1,2+I),(3,4)))
        >>> m  #doctest: +NORMALIZE_WHITESPACE
        [1, 2 + I]
        [3,     4]
        >>> m[1,0]
        3
        >>> m.H[1,0]
        2 - I

        """
        if type(key) is tuple:
            i, j = key
            if type(i) is slice or type(j) is slice:
                return self.submatrix(key)

            else:
                # a2idx inlined
                if type(i) is not int:
                    try:
                        i = i.__index__()
                    except AttributeError:
                        raise IndexError("Invalid index a[%r]" % (key,))
                # a2idx inlined
                if type(j) is not int:
                    try:
                        j = j.__index__()
                    except AttributeError:
                        raise IndexError("Invalid index a[%r]" % (key,))

                i, j = self.key2ij((i, j))
                if not (i>=0 and i<self.rows and j>=0 and j < self.cols):
                    raise IndexError("Index out of range: a[%s]" % (key,))
                else:
                    return self.mat[i*self.cols + j]


        else:
            # row-wise decomposition of matrix
            if type(key) is slice:
                return self.mat[key]
            else:
                k = a2idx(key)
                if k is not None:
                    return self.mat[k]
        raise IndexError("Invalid index: a[%s]" % repr(key))

    def __setitem__(self, key, value):
        raise NotImplementedError()

    def as_mutable(self):
        """
        Returns a Mutable version of this Matrix

        >>> from sympy import ImmutableMatrix
        >>> X = ImmutableMatrix([[1,2],[3,4]])
        >>> Y = X.as_mutable()
        >>> Y[1,1] = 5 # Can set values in Y
        >>> Y
        [1, 2]
        [3, 5]
        """
        return MutableMatrix(self.rows, self.cols, self.mat)

    def as_immutable(self):
        """
        Returns an Immutable version of this Matrix
        """
        from immutable_matrix import ImmutableMatrix
        return ImmutableMatrix(self.rows, self.cols, self.mat)

    def __array__(self):
        return matrix2numpy(self)

    def __len__(self):
        """
        Return the number of elements of self.

        Implemented mainly so bool(Matrix()) == False.
        """
        return self.rows * self.cols

    def tolist(self):
        """
        Return the Matrix converted in a python list.

        >>> from sympy import Matrix
        >>> m=Matrix(3, 3, range(9))
        >>> m
        [0, 1, 2]
        [3, 4, 5]
        [6, 7, 8]
        >>> m.tolist()
        [[0, 1, 2], [3, 4, 5], [6, 7, 8]]

        """
        ret = [0]*self.rows
        for i in xrange(self.rows):
            ret[i] = self.mat[i*self.cols:(i+1)*self.cols]
        return ret

    def hash(self):
        """Compute a hash every time, because the matrix elements
        could change."""
        return hash(self.__str__() )

    @property
    def shape(self):
        """The shape (dimensions) of the matrix as the 2-tuple (rows, cols)."""
        return (self.rows, self.cols)

    def __rmul__(self,a):
        if hasattr(a, "__array__") and a.shape != ():
            return matrix_multiply(a,self)
        out = self._new(self.rows, self.cols, map(lambda i: a*i,self.mat))
        return out

    def expand(self, **hints):
        """
        Expand each element of the matrix by calling ``expand()``.
        """
        out = self._new(self.rows, self.cols,
                map(lambda i: i.expand(**hints), self.mat))
        return out

    def subs(self, *args, **kwargs):
        """
        Create substituted expressions for each element with ``Expr.subs``.
        """
        out = self._new(self.rows, self.cols,
                map(lambda i: i.subs(*args, **kwargs), self.mat))
        return out

    def __sub__(self,a):
        return self + (-a)

    def __rsub__(self,a):
        return (-self) + a

    def __mul__(self,a):
        if hasattr(a, "__array__") and a.shape != ():
            return matrix_multiply(self,a)
        out = self._new(self.rows, self.cols, map(lambda i: i*a,self.mat))
        return out

    def __pow__(self, num):
        if not self.is_square:
            raise NonSquareMatrixError()
        if isinstance(num, int) or isinstance(num, Integer):
            n = int(num)
            if n < 0:
                return self.inv() ** -n   # A**-2 = (A**-1)**2
            a = eye(self.cols)
            s = self
            while n:
                if n%2:
                    a *= s
                    n -= 1
                if not n:
                    break
                s *= s
                n //= 2
            return self._new(a)
        elif isinstance(num, Rational):
            try:
                P, D = self.diagonalize()
            except MatrixError:
                raise NotImplementedError("Implemented only for diagonalizable matrices")
            for i in range(D.rows):
                D[i, i] = D[i, i]**num
            return self._new(P * D * P.inv())
        else:
            raise NotImplementedError("Only integer and rational values are supported")

    def __add__(self,a):
        return matrix_add(self,a)

    def __radd__(self,a):
        return matrix_add(a,self)

    def __div__(self,a):
        return self * (S.One/a)

    def __truediv__(self,a):
        return self.__div__(a)

    def multiply(self,b):
        """Returns self*b

        See Also
        ========

        dot
        cross

        multiply_elementwise
        """
        return matrix_multiply(self,b)

    def add(self,b):
        """Return self+b """
        return matrix_add(self,b)

    def __neg__(self):
        return -1*self

    def equals(self, other):
        try:
            return (self.shape == other.shape and
                    all([self[i,j] == other[i,j]
                        for i in xrange(self.rows)
                        for j in xrange(self.cols)]))
        except AttributeError:
            return False

    def __eq__(self, other):
        return self.equals(other)

    def __ne__(self, other):
        return not self == other

    def __hash__(self):
        return super(MatrixBase, self).__hash__()

    def _format_str(self, strfunc, rowsep='\n'):
        # Handle zero dimensions:
        if self.rows == 0 or self.cols == 0:
            return '[]'
        # Build table of string representations of the elements
        res = []
        # Track per-column max lengths for pretty alignment
        maxlen = [0] * self.cols
        for i in range(self.rows):
            res.append([])
            for j in range(self.cols):
                string = strfunc(self[i,j])
                res[-1].append(string)
                maxlen[j] = max(len(string), maxlen[j])
        # Patch strings together
        for i, row in enumerate(res):
            for j, elem in enumerate(row):
                # Pad each element up to maxlen so the columns line up
                row[j] = elem.rjust(maxlen[j])
            res[i] = "[" + ", ".join(row) + "]"
        return rowsep.join(res)

    def __str__(self):
        return sstr(self)

    def __repr__(self):
        return sstr(self)

    def cholesky(self):
        """
        Returns the Cholesky Decomposition L of a Matrix A
        such that L * L.T = A

        A must be a square, symmetric, positive-definite
        and non-singular matrix

        >>> from sympy.matrices import Matrix
        >>> A = Matrix(((25,15,-5),(15,18,0),(-5,0,11)))
        >>> A.cholesky()
        [ 5, 0, 0]
        [ 3, 3, 0]
        [-1, 1, 3]
        >>> A.cholesky() * A.cholesky().T
        [25, 15, -5]
        [15, 18,  0]
        [-5,  0, 11]

        See Also
        ========

        LDLdecomposition
        LUdecomposition
        QRdecomposition
        """

        if not self.is_square:
            raise NonSquareMatrixError("Matrix must be square.")
        if not self.is_symmetric():
            raise ValueError("Matrix must be symmetric.")
        return self._cholesky()

    def _cholesky(self):
        """
        Helper function of cholesky.
        Without the error checks.
        To be used privately. """
        L = zeros(self.rows, self.rows)
        for i in xrange(self.rows):
            for j in xrange(i):
                L[i, j] = (1 / L[j, j]) * (self[i, j] - sum(L[i, k] * L[j, k]
                    for k in xrange(j)))
            L[i, i] = sqrt(self[i, i] - sum(L[i, k] ** 2
                for k in xrange(i)))
        return self._new(L)

    def LDLdecomposition(self):
        """
        Returns the LDL Decomposition (L,D) of matrix A,
        such that L * D * L.T == A
        This method eliminates the use of square root.
        Further this ensures that all the diagonal entries of L are 1.
        A must be a square, symmetric, positive-definite
        and non-singular matrix.

        >>> from sympy.matrices import Matrix, eye
        >>> A = Matrix(((25,15,-5),(15,18,0),(-5,0,11)))
        >>> L, D = A.LDLdecomposition()
        >>> L
        [   1,   0, 0]
        [ 3/5,   1, 0]
        [-1/5, 1/3, 1]
        >>> D
        [25, 0, 0]
        [ 0, 9, 0]
        [ 0, 0, 9]
        >>> L * D * L.T * A.inv() == eye(A.rows)
        True

        See Also
        ========

        cholesky
        LUdecomposition
        QRdecomposition
        """
        if not self.is_square:
            raise NonSquareMatrixError("Matrix must be square.")
        if not self.is_symmetric():
            raise ValueError("Matrix must be symmetric.")
        return self._LDLdecomposition()

    def _LDLdecomposition(self):
        """
        Helper function of LDLdecomposition.
        Without the error checks.
        To be used privately.
        """
        D = zeros(self.rows, self.rows)
        L = eye(self.rows)
        for i in xrange(self.rows):
            for j in xrange(i):
                L[i, j] = (1 / D[j, j]) * (self[i, j] - sum(
                    L[i, k] * L[j, k] * D[k, k] for k in xrange(j)))
            D[i, i] = self[i, i] - sum(L[i, k]**2 * D[k, k]
                for k in xrange(i))
        return self._new(L), self._new(D)

    def lower_triangular_solve(self, rhs):
        """
        Solves Ax = B, where A is a lower triangular matrix.

        See Also
        ========

        upper_triangular_solve
        cholesky_solve
        diagonal_solve
        LDLsolve
        LUsolve
        QRsolve
        """

        if not self.is_square:
            raise NonSquareMatrixError("Matrix must be square.")
        if rhs.rows != self.rows:
            raise ShapeError("Matrices size mismatch.")
        if not self.is_lower():
            raise ValueError("Matrix must be lower triangular.")
        return self._lower_triangular_solve(rhs)

    def _lower_triangular_solve(self, rhs):
        """
        Helper function of function lower_triangular_solve.
        Without the error checks.
        To be used privately.
        """
        X = zeros(self.rows, 1)
        for i in xrange(self.rows):
            if self[i, i] == 0:
                raise TypeError("Matrix must be non-singular.")
            X[i, 0] = (rhs[i, 0] - sum(self[i, k] * X[k, 0]
                for k in xrange(i))) / self[i, i]
        return self._new(X)

    def upper_triangular_solve(self, rhs):
        """
        Solves Ax = B, where A is an upper triangular matrix.

        See Also
        ========

        lower_triangular_solve
        cholesky_solve
        diagonal_solve
        LDLsolve
        LUsolve
        QRsolve
        """
        if not self.is_square:
            raise NonSquareMatrixError("Matrix must be square.")
        if rhs.rows != self.rows:
            raise TypeError("Matrix size mismatch.")
        if not self.is_upper():
            raise TypeError("Matrix is not upper triangular.")
        return self._upper_triangular_solve(rhs)

    def _upper_triangular_solve(self, rhs):
        """
        Helper function of function upper_triangular_solve.
        Without the error checks, to be used privately. """
        X = zeros(self.rows, 1)
        for i in reversed(xrange(self.rows)):
            if self[i, i] == 0:
                raise ValueError("Matrix must be non-singular.")
            X[i, 0] = (rhs[i, 0] - sum(self[i, k] * X[k, 0]
                for k in xrange(i+1, self.rows))) / self[i, i]
        return self._new(X)

    def cholesky_solve(self, rhs):
        """
        Solves Ax = B using Cholesky decomposition,
        for a general square non-singular matrix.
        For a non-square matrix with rows > cols,
        the least squares solution is returned.

        See Also
        ========

        lower_triangular_solve
        upper_triangular_solve
        diagonal_solve
        LDLsolve
        LUsolve
        QRsolve
        """
        if self.is_symmetric():
            L = self._cholesky()
        elif self.rows >= self.cols:
            L = (self.T * self)._cholesky()
            rhs = self.T * rhs
        else:
            raise NotImplementedError("Under-determined System.")
        Y = L._lower_triangular_solve(rhs)
        return (L.T)._upper_triangular_solve(Y)

    def diagonal_solve(self, rhs):
        """
        Solves Ax = B efficiently, where A is a diagonal Matrix,
        with non-zero diagonal entries.

        See Also
        ========

        lower_triangular_solve
        upper_triangular_solve
        cholesky_solve
        LDLsolve
        LUsolve
        QRsolve
        """
        if not self.is_diagonal:
            raise TypeError("Matrix should be diagonal")
        if rhs.rows != self.rows:
            raise TypeError("Size mis-match")
        return self._diagonal_solve(rhs)

    def _diagonal_solve(self, rhs):
        """
        Helper function of function diagonal_solve,
        without the error checks, to be used privately.
        """
        return self._new(rhs.rows, 1, lambda i, j: rhs[i, 0] / self[i, i])

    def LDLsolve(self, rhs):
        """
        Solves Ax = B using LDL decomposition,
        for a general square and non-singular matrix.

        For a non-square matrix with rows > cols,
        the least squares solution is returned.

        See Also
        ========

        LDLdecomposition
        lower_triangular_solve
        upper_triangular_solve
        cholesky_solve
        diagonal_solve
        LUsolve
        QRsolve
        """
        if self.is_symmetric():
            L, D = self.LDLdecomposition()
        elif self.rows >= self.cols:
            L, D = (self.T * self).LDLdecomposition()
            rhs = self.T * rhs
        else:
            raise NotImplementedError("Under-determined System.")
        Y = L._lower_triangular_solve(rhs)
        Z = D._diagonal_solve(Y)
        return (L.T)._upper_triangular_solve(Z)

    def inv(self, method="GE", iszerofunc=_iszero, try_block_diag=False):
        """
        Calculates the matrix inverse.

        According to the "method" parameter, it calls the appropriate method:

          GE .... inverse_GE()
          LU .... inverse_LU()
          ADJ ... inverse_ADJ()

        According to the "try_block_diag" parameter, it will try to form block
        diagonal matrices using the method get_diag_blocks(), invert these
        individually, and then reconstruct the full inverse matrix.

        Note, the GE and LU methods may require the matrix to be simplified
        before it is inverted in order to properly detect zeros during
        pivoting. In difficult cases a custom zero detection function can
        be provided by setting the iszerosfunc argument to a function that
        should return True if its argument is zero. The ADJ routine computes
        the determinant and uses that to detect singular matrices in addition
        to testing for zeros on the diagonal.

        See Also
        ========

        inverse_LU
        inverse_GE
        inverse_ADJ
        """
        if not self.is_square:
            raise NonSquareMatrixError("A Matrix must be square to invert.")
        if try_block_diag:
            blocks = self.get_diag_blocks()
            r = []
            for block in blocks:
                r.append(block.inv(method=method, iszerofunc=iszerofunc))
            return diag(*r)
        if method == "GE":
            return self.inverse_GE(iszerofunc=iszerofunc)
        elif method == "LU":
            return self.inverse_LU(iszerofunc=iszerofunc)
        elif method == "ADJ":
            return self.inverse_ADJ(iszerofunc=iszerofunc)
        else:
            # make sure to add an invertibility check (as in inverse_LU)
            # if a new method is added.
            raise ValueError("Inversion method unrecognized")

    def _eval_inverse(self):
        return self.inv()

    def __mathml__(self):
        mml = ""
        for i in range(self.rows):
            mml += "<matrixrow>"
            for j in range(self.cols):
                mml += self[i,j].__mathml__()
            mml += "</matrixrow>"
        return "<matrix>" + mml + "</matrix>"

    def row_join(self, rhs):
        """
        Concatenates two matrices along self's last and rhs's first column

        >>> from sympy import Matrix
        >>> M = Matrix(3,3,lambda i,j: i+j)
        >>> V = Matrix(3,1,lambda i,j: 3+i+j)
        >>> M.row_join(V)
        [0, 1, 2, 3]
        [1, 2, 3, 4]
        [2, 3, 4, 5]

        See Also
        ========

        row
        col_join
        """
        if self.rows != rhs.rows:
            raise ShapeError("`self` and `rhs` must have the same number of rows.")

        newmat = self.zeros(self.rows, self.cols + rhs.cols)
        newmat[:,:self.cols] = self[:,:]
        newmat[:,self.cols:] = rhs
        return newmat

    def col_join(self, bott):
        """
        Concatenates two matrices along self's last and bott's first row

        >>> from sympy import Matrix, ones
        >>> M = ones(3, 3)
        >>> V = Matrix([[7,7,7]])
        >>> M.col_join(V)
        [1, 1, 1]
        [1, 1, 1]
        [1, 1, 1]
        [7, 7, 7]

        See Also
        ========

        col
        row_join
        """
        if self.cols != bott.cols:
            raise ShapeError("`self` and `bott` must have the same number of columns.")

        newmat = self.zeros(self.rows+bott.rows, self.cols)
        newmat[:self.rows,:] = self[:,:]
        newmat[self.rows:,:] = bott
        return newmat

    def row_insert(self, pos, mti):
        """
        Insert a row at the given position.

        >>> from sympy import Matrix, zeros
        >>> M = Matrix(3,3,lambda i,j: i+j)
        >>> M
        [0, 1, 2]
        [1, 2, 3]
        [2, 3, 4]
        >>> V = zeros(1, 3)
        >>> V
        [0, 0, 0]
        >>> M.row_insert(1,V)
        [0, 1, 2]
        [0, 0, 0]
        [1, 2, 3]
        [2, 3, 4]

        See Also
        ========

        row
        col_insert
        """
        if pos == 0:
            return mti.col_join(self)
        elif pos < 0:
            pos = self.rows + pos
        if pos < 0:
            pos = 0
        elif pos > self.rows:
            pos = self.rows

        if self.cols != mti.cols:
            raise ShapeError("`self` and `mti` must have the same number of columns.")

        newmat = self.zeros(self.rows + mti.rows, self.cols)
        newmat[:pos,:] = self[:pos,:]
        newmat[pos:pos+mti.rows,:] = mti[:,:]
        newmat[pos+mti.rows:,:] = self[pos:,:]
        return newmat

    def col_insert(self, pos, mti):
        """
        Insert a column at the given position.

        >>> from sympy import Matrix, zeros
        >>> M = Matrix(3,3,lambda i,j: i+j)
        >>> M
        [0, 1, 2]
        [1, 2, 3]
        [2, 3, 4]
        >>> V = zeros(3, 1)
        >>> V
        [0]
        [0]
        [0]
        >>> M.col_insert(1,V)
        [0, 0, 1, 2]
        [1, 0, 2, 3]
        [2, 0, 3, 4]

        See Also
        ========

        col
        row_insert
        """
        if pos == 0:
            return mti.row_join(self)
        elif pos < 0:
            pos = self.cols + pos
        if pos < 0:
            pos = 0
        elif pos > self.cols:
            pos = self.cols

        if self.rows != mti.rows:
            raise ShapeError("self and mti must have the same number of rows.")

        newmat = self.zeros(self.rows, self.cols + mti.cols)
        newmat[:,:pos] = self[:,:pos]
        newmat[:,pos:pos+mti.cols] = mti[:,:]
        newmat[:,pos+mti.cols:] = self[:,pos:]
        return newmat

    def trace(self):
        """
        Calculate the trace of a (square) matrix.

        >>> import sympy
        >>> M = sympy.matrices.eye(3)
        >>> M.trace()
        3

        """
        if not self.is_square:
            raise NonSquareMatrixError("A Matrix must be square to compute the trace.")

        trace = 0
        for i in range(self.cols):
            trace += self[i,i]
        return trace

    def submatrix(self, keys):
        """
        Get a slice/submatrix of the matrix using the given slice.

        >>> from sympy import Matrix
        >>> m = Matrix(4,4,lambda i,j: i+j)
        >>> m   #doctest: +NORMALIZE_WHITESPACE
        [0, 1, 2, 3]
        [1, 2, 3, 4]
        [2, 3, 4, 5]
        [3, 4, 5, 6]
        >>> m[:1, 1]   #doctest: +NORMALIZE_WHITESPACE
        [1]
        >>> m[:2, :1] #doctest: +NORMALIZE_WHITESPACE
        [0]
        [1]
        >>> m[2:4, 2:4] #doctest: +NORMALIZE_WHITESPACE
        [4, 5]
        [5, 6]

        See Also
        ========

        extract
        """
        rlo, rhi, clo, chi = self.key2bounds(keys)
        outLines, outCols = rhi-rlo, chi-clo
        outMat = [0]*outLines*outCols
        for i in xrange(outLines):
            outMat[i*outCols:(i+1)*outCols] = self.mat[(i+rlo)*self.cols+clo:(i+rlo)*self.cols+chi]
        return self._new(outLines,outCols,outMat)

    def extract(self, rowsList, colsList):
        """
        Extract a submatrix by specifying a list of rows and columns.
        Negative indices can be given. All indices must be in the range
        -n <= i < n where n is the number of rows or columns.

        Examples
        ========

        >>> from sympy import Matrix
        >>> m = Matrix(4, 3, range(12))
        >>> m   #doctest: +NORMALIZE_WHITESPACE
        [0,  1,  2]
        [3,  4,  5]
        [6,  7,  8]
        [9, 10, 11]
        >>> m.extract([0,1,3],[0,1])   #doctest: +NORMALIZE_WHITESPACE
        [0,  1]
        [3,  4]
        [9, 10]

        Rows or columns can be repeated:

        >>> m.extract([0,0,1], [-1])   #doctest: +NORMALIZE_WHITESPACE
        [2]
        [2]
        [5]

        Every other row can be taken by using range to provide the indices:

        >>> m.extract(range(0, m.rows, 2),[-1])   #doctest: +NORMALIZE_WHITESPACE
        [2]
        [8]

        See Also
        ========

        submatrix
        """
        cols = self.cols
        mat = self.mat
        rowsList = [self.key2ij((k,0))[0] for k in rowsList]
        colsList = [self.key2ij((0,k))[1] for k in colsList]
        return self._new(len(rowsList), len(colsList),
                lambda i,j: mat[rowsList[i]*cols + colsList[j]])

    def key2bounds(self, keys):
        """Converts a key with potentially mixed types of keys (integer and slice)
        into a tuple of ranges and raises an error if any index is out of self's
        range.

        See Also
        ========

        key2ij
        slice2bounds
        """

        islice, jslice = [isinstance(k, slice) for k in keys]
        if islice:
            rlo, rhi = self.slice2bounds(keys[0], self.rows)
        else:
            # assuming we don't have a
            rlo, _ = self.slice2bounds((keys[0], 0), self.rows)
            rhi  = rlo + 1
        if jslice:
            clo, chi = self.slice2bounds(keys[1], self.cols)
        else:
            _, clo = self.slice2bounds((0, keys[1]), self.cols)
            chi = clo + 1
        if not ( 0<=rlo<=rhi and 0<=clo<=chi ):
            raise IndexError("Slice indices out of range: a[%s]"%repr(keys))
        return rlo, rhi, clo, chi

    def key2ij(self, key):
        """Converts key=(4,6) to 4,6 and ensures the key is correct. Negative
        indices are also supported and are remapped to positives provided they
        are valid indices.

        See Also
        ========

        key2bounds
        slice2bounds
        """

        if not (is_sequence(key) and len(key) == 2):
            raise TypeError("wrong syntax: a[%s]. Use a[i,j] or a[(i,j)]"
                    %repr(key))
        i, j = [(k + n) if k < 0 else k for k, n in zip(key, (self.rows, self.cols))]
        if not (i>=0 and i<self.rows and j>=0 and j < self.cols):
            raise IndexError("Index out of range: a[%s]"%repr(key))
        return i,j

    def slice2bounds(self, key, defmax):
        """
        Takes slice or number and returns (min,max) for iteration
        Takes a default maxval to deal with the slice ':' which is (none, none)

        See Also
        ========

        key2bounds
        key2ij
        """
        if isinstance(key, slice):
            return key.indices(defmax)[:2]
        elif isinstance(key, tuple):
            key = [defmax - 1 if i == -1 else i for i in key]
            return self.key2ij(key)
        else:
            raise IndexError("Improper index type")

    def applyfunc(self, f):
        """
        Apply a function to each element of the matrix.

        >>> from sympy import Matrix
        >>> m = Matrix(2,2,lambda i,j: i*2+j)
        >>> m   #doctest: +NORMALIZE_WHITESPACE
        [0, 1]
        [2, 3]
        >>> m.applyfunc(lambda i: 2*i)  #doctest: +NORMALIZE_WHITESPACE
        [0, 2]
        [4, 6]

        """
        if not callable(f):
            raise TypeError("`f` must be callable.")

        out = self._new(self.rows, self.cols, map(f,self.mat))
        return out

    def evalf(self, prec=None, **options):
        """
        Evaluate each element of the matrix as a float.
        """
        if prec is None:
            return self.applyfunc(lambda i: i.evalf(**options))
        else:
            return self.applyfunc(lambda i: i.evalf(prec, **options))

    n = evalf

    def reshape(self, _rows, _cols):
        """
        Reshape the matrix. Total number of elements must remain the same.

        >>> from sympy import Matrix
        >>> m = Matrix(2,3,lambda i,j: 1)
        >>> m   #doctest: +NORMALIZE_WHITESPACE
        [1, 1, 1]
        [1, 1, 1]
        >>> m.reshape(1,6)  #doctest: +NORMALIZE_WHITESPACE
        [1, 1, 1, 1, 1, 1]
        >>> m.reshape(3,2)  #doctest: +NORMALIZE_WHITESPACE
        [1, 1]
        [1, 1]
        [1, 1]

        """
        if len(self) != _rows*_cols:
            raise ValueError("Invalid reshape parameters %d %d" % (_rows, _cols))
        return self._new(_rows, _cols, lambda i,j: self.mat[i*_cols + j])

    def print_nonzero (self, symb="X"):
        """
        Shows location of non-zero entries for fast shape lookup.

        Examples
        ========

        >>> from sympy import Matrix, matrices
        >>> m = Matrix(2,3,lambda i,j: i*3+j)
        >>> m           #doctest: +NORMALIZE_WHITESPACE
        [0, 1, 2]
        [3, 4, 5]
        >>> m.print_nonzero()   #doctest: +NORMALIZE_WHITESPACE
        [ XX]
        [XXX]
        >>> m = matrices.eye(4)
        >>> m.print_nonzero("x")    #doctest: +NORMALIZE_WHITESPACE
        [x   ]
        [ x  ]
        [  x ]
        [   x]

        """
        s = []
        for i in range(self.rows):
            line = []
            for j in range(self.cols):
                if self[i,j] == 0:
                    line.append(" ")
                else:
                    line.append(str(symb))
            s.append("[%s]" % ''.join(line))
        print '\n'.join(s)

    def LUsolve(self, rhs, iszerofunc=_iszero):
        """
        Solve the linear system Ax = b for x.
        self is the coefficient matrix A and rhs is the right side b.

        This is for symbolic matrices, for real or complex ones use
        sympy.mpmath.lu_solve or sympy.mpmath.qr_solve.

        See Also
        ========

        lower_triangular_solve
        upper_triangular_solve
        cholesky_solve
        diagonal_solve
        LDLsolve
        QRsolve
        LUdecomposition
        """
        if rhs.rows != self.rows:
            raise ShapeError("`self` and `rhs` must have the same number of rows.")

        A, perm = self.LUdecomposition_Simple(iszerofunc=_iszero)
        n = self.rows
        b = rhs.permuteFwd(perm).as_mutable()
        # forward substitution, all diag entries are scaled to 1
        for i in range(n):
            for j in range(i):
                b.row(i, lambda x,k: x - b[j,k]*A[i,j])
        # backward substitution
        for i in range(n-1,-1,-1):
            for j in range(i+1, n):
                b.row(i, lambda x,k: x - b[j,k]*A[i,j])
            b.row(i, lambda x,k: x / A[i,i])
        return rhs.__class__(b)

    def LUdecomposition(self, iszerofunc=_iszero):
        """
        Returns the decomposition LU and the row swaps p.

        Examples
        ========

        >>> from sympy import Matrix
        >>> a = Matrix([[4, 3], [6, 3]])
        >>> L, U, _ = a.LUdecomposition()
        >>> L
        [  1, 0]
        [3/2, 1]
        >>> U
        [4,    3]
        [0, -3/2]

        See Also
        ========

        cholesky
        LDLdecomposition
        QRdecomposition
        LUdecomposition_Simple
        LUdecompositionFF
        LUsolve
        """
        combined, p = self.LUdecomposition_Simple(iszerofunc=_iszero)
        L = self.zeros(self.rows)
        U = self.zeros(self.rows)
        for i in range(self.rows):
            for j in range(self.rows):
                if i > j:
                    L[i,j] = combined[i,j]
                else:
                    if i == j:
                        L[i,i] = 1
                    U[i,j] = combined[i,j]
        return L, U, p

    def LUdecomposition_Simple(self, iszerofunc=_iszero):
        """
        Returns A comprised of L,U (L's diag entries are 1) and
        p which is the list of the row swaps (in order).

        See Also
        ========

        LUdecomposition
        LUdecompositionFF
        LUsolve
        """
        if not self.is_square:
            raise NonSquareMatrixError("A Matrix must be square to apply LUdecomposition_Simple().")
        n = self.rows
        A = self.as_mutable()
        p = []
        # factorization
        for j in range(n):
            for i in range(j):
                for k in range(i):
                    A[i,j] = A[i,j] - A[i,k]*A[k,j]
            pivot = -1
            for i in range(j,n):
                for k in range(j):
                    A[i,j] = A[i,j] - A[i,k]*A[k,j]
                # find the first non-zero pivot, includes any expression
                if pivot == -1 and not iszerofunc(A[i,j]):
                    pivot = i
            if pivot < 0:
                # this result is based on iszerofunc's analysis of the possible pivots, so even though
                # the element may not be strictly zero, the supplied iszerofunc's evaluation gave True
                raise ValueError("No nonzero pivot found; inversion failed.")
            if pivot != j: # row must be swapped
                A.row_swap(pivot,j)
                p.append([pivot,j])
            scale = 1 / A[j,j]
            for i in range(j+1,n):
                A[i,j] = A[i,j] * scale
        return A, p


    def LUdecompositionFF(self):
        """
        Compute a fraction-free LU decomposition.

        Returns 4 matrices P, L, D, U such that PA = L D**-1 U.
        If the elements of the matrix belong to some integral domain I, then all
        elements of L, D and U are guaranteed to belong to I.

        **Reference**
            - W. Zhou & D.J. Jeffrey, "Fraction-free matrix factors: new forms
              for LU and QR factors". Frontiers in Computer Science in China,
              Vol 2, no. 1, pp. 67-80, 2008.

        See Also
        ========

        LUdecomposition
        LUdecomposition_Simple
        LUsolve
        """
        n, m = self.rows, self.cols
        U, L, P = self.as_mutable(), eye(n), eye(n)
        DD = zeros(n) # store it smarter since it's just diagonal
        oldpivot = 1

        for k in range(n-1):
            if U[k,k] == 0:
                for kpivot in range(k+1, n):
                    if U[kpivot, k]:
                        break
                else:
                    raise ValueError("Matrix is not full rank")
                U[k, k:], U[kpivot, k:] = U[kpivot, k:], U[k, k:]
                L[k, :k], L[kpivot, :k] = L[kpivot, :k], L[k, :k]
                P[k, :], P[kpivot, :] = P[kpivot, :], P[k, :]
            L[k,k] = Ukk = U[k,k]
            DD[k,k] = oldpivot * Ukk
            for i in range(k+1, n):
                L[i,k] = Uik = U[i,k]
                for j in range(k+1, m):
                    U[i,j] = (Ukk * U[i,j] - U[k,j]*Uik) / oldpivot
                U[i,k] = 0
            oldpivot = Ukk
        DD[n-1,n-1] = oldpivot
        return P, L, DD, U

    def cofactorMatrix(self, method="berkowitz"):
        """
        Return a matrix containing the cofactor of each element.

        See Also
        ========

        cofactor
        minorEntry
        minorMatrix
        adjugate
        """
        out = self._new(self.rows, self.cols, lambda i,j:
                self.cofactor(i, j, method))
        return out

    def minorEntry(self, i, j, method="berkowitz"):
        """
        Calculate the minor of an element.

        See Also
        ========

        minorMatrix
        cofactor
        cofactorMatrix
        """
        if not 0 <= i < self.rows or not 0 <= j < self.cols:
            raise ValueError("`i` and `j` must satisfy 0 <= i < `self.rows` " +
                "(%d)" % self.rows + "and 0 <= j < `self.cols` (%d)." % self.cols)
        return self.minorMatrix(i,j).det(method)

    def minorMatrix(self, i, j):
        """
        Creates the minor matrix of a given element.

        See Also
        ========

        minorEntry
        cofactor
        cofactorMatrix
        """
        if not 0 <= i < self.rows or not 0 <= j < self.cols:
            raise ValueError("`i` and `j` must satisfy 0 <= i < `self.rows` " +
                "(%d)" % self.rows + "and 0 <= j < `self.cols` (%d)." % self.cols)
        return self.delRowCol(i,j)

    def cofactor(self, i, j, method="berkowitz"):
        """
        Calculate the cofactor of an element.

        See Also
        ========

        cofactorMatrix
        minorEntry
        minorMatrix
        """
        if (i+j) % 2 == 0:
            return self.minorEntry(i, j, method)
        else:
            return -1 * self.minorEntry(i, j, method)

    def jacobian(self, X):
        """
        Calculates the Jacobian matrix (derivative of a vectorial function).

        *self*
            A vector of expressions representing functions f_i(x_1, ..., x_n).
        *X*
            The set of x_i's in order, it can be a list or a Matrix

        Both self and X can be a row or a column matrix in any order
        (jacobian() should always work).

        Examples
        ========

            >>> from sympy import sin, cos, Matrix
            >>> from sympy.abc import rho, phi
            >>> X = Matrix([rho*cos(phi), rho*sin(phi), rho**2])
            >>> Y = Matrix([rho, phi])
            >>> X.jacobian(Y)
            [cos(phi), -rho*sin(phi)]
            [sin(phi),  rho*cos(phi)]
            [   2*rho,             0]
            >>> X = Matrix([rho*cos(phi), rho*sin(phi)])
            >>> X.jacobian(Y)
            [cos(phi), -rho*sin(phi)]
            [sin(phi),  rho*cos(phi)]

        See Also
        ========

        hessian
        wronskian
        """
        if not isinstance(X, MatrixBase):
            X = self._new(X)
        # Both X and self can be a row or a column matrix, so we need to make
        # sure all valid combinations work, but everything else fails:
        if self.shape[0] == 1:
            m = self.shape[1]
        elif self.shape[1] == 1:
            m = self.shape[0]
        else:
            raise TypeError("self must be a row or a column matrix")
        if X.shape[0] == 1:
            n = X.shape[1]
        elif X.shape[1] == 1:
            n = X.shape[0]
        else:
            raise TypeError("X must be a row or a column matrix")

        # m is the number of functions and n is the number of variables
        # computing the Jacobian is now easy:
        return self._new(m, n, lambda j, i: self[j].diff(X[i]))

    def QRdecomposition(self):
        """
        Return Q,R where A = Q*R, Q is orthogonal and R is upper triangular.

        Examples
        ========

        This is the example from wikipedia:

        >>> from sympy import Matrix, eye
        >>> A = Matrix([[12,-51,4],[6,167,-68],[-4,24,-41]])
        >>> Q, R = A.QRdecomposition()
        >>> Q
        [ 6/7, -69/175, -58/175]
        [ 3/7, 158/175,   6/175]
        [-2/7,    6/35,  -33/35]
        >>> R
        [14,  21, -14]
        [ 0, 175, -70]
        [ 0,   0,  35]
        >>> A == Q*R
        True

        QR factorization of an identity matrix:

        >>> A = Matrix([[1,0,0],[0,1,0],[0,0,1]])
        >>> Q, R = A.QRdecomposition()
        >>> Q
        [1, 0, 0]
        [0, 1, 0]
        [0, 0, 1]
        >>> R
        [1, 0, 0]
        [0, 1, 0]
        [0, 0, 1]

        See Also
        ========

        cholesky
        LDLdecomposition
        LUdecomposition
        QRsolve
        """
        cls = self.__class__
        self = self.as_mutable()

        if not self.rows >= self.cols:
            raise MatrixError("The number of rows must be greater than columns")
        n = self.rows
        m = self.cols
        rank = n
        row_reduced = self.rref()[0]
        for i in range(row_reduced.rows):
            if MutableMatrix(row_reduced[i*m:(i+1)*m]).norm() == 0:
                rank -= 1
        if not rank == self.cols:
            raise MatrixError("The rank of the matrix must match the columns")
        Q, R = self.zeros(n, m), self.zeros(m)
        for j in range(m):      # for each column vector
            tmp = self[:,j]     # take original v
            for i in range(j):
                # subtract the project of self on new vector
                tmp -= Q[:,i] * self[:,j].dot(Q[:,i])
                tmp.expand()
            # normalize it
            R[j,j] = tmp.norm()
            Q[:,j] = tmp / R[j,j]
            if Q[:,j].norm() != 1:
                raise NotImplementedError("Could not normalize the vector %d." % j)
            for i in range(j):
                R[i,j] = Q[:,i].dot(self[:,j])
        return cls(Q), cls(R)

    def QRsolve(self, b):
        """
        Solve the linear system 'Ax = b'.

        'self' is the matrix 'A', the method argument is the vector
        'b'.  The method returns the solution vector 'x'.  If 'b' is a
        matrix, the system is solved for each column of 'b' and the
        return value is a matrix of the same shape as 'b'.

        This method is slower (approximately by a factor of 2) but
        more stable for floating-point arithmetic than the LUsolve method.
        However, LUsolve usually uses an exact arithmetic, so you don't need
        to use QRsolve.

        This is mainly for educational purposes and symbolic matrices, for real
        (or complex) matrices use sympy.mpmath.qr_solve.

        See Also
        ========

        lower_triangular_solve
        upper_triangular_solve
        cholesky_solve
        diagonal_solve
        LDLsolve
        LUsolve
        QRdecomposition
        """

        Q, R = self.as_mutable().QRdecomposition()
        y = Q.T * b

        # back substitution to solve R*x = y:
        # We build up the result "backwards" in the vector 'x' and reverse it
        # only in the end.
        x = []
        n = R.rows
        for j in range(n - 1, -1, -1):
            tmp = y[j,:]
            for k in range(j+1, n):
                tmp -= R[j,k] * x[n-1-k]
            x.append(tmp/R[j,j])
        return self._new([row.mat for row in reversed(x)])

    #def evaluate(self):    # no more eval() so should be removed
    #    for i in range(self.rows):
    #        for j in range(self.cols):
    #            self[i,j] = self[i,j].eval()

    def cross(self, b):
        """
        Calculate the cross product of ``self`` and ``b``.

        See Also
        ========

        dot
        multiply
        multiply_elementwise
        """
        if not is_sequence(b, include=MatrixBase):
            raise TypeError("`b` must be an ordered iterable or Matrix, not %s." %
                type(b))
        if not (self.rows == 1 and self.cols == 3 or \
                self.rows == 3 and self.cols == 1 ) and \
                (b.rows == 1 and b.cols == 3 or \
                b.rows == 3 and b.cols == 1):
            raise ShapeError("Dimensions incorrect for cross product.")
        else:
            return self._new(1,3,((self[1]*b[2] - self[2]*b[1]),
                               (self[2]*b[0] - self[0]*b[2]),
                               (self[0]*b[1] - self[1]*b[0])))

    def dot(self, b):
        """Return the dot product of Matrix self and b relaxing the condition
        of compatible dimensions: if either the number of rows or columns are
        the same as the length of b then the dot product is returned. If self
        is a row or column vector, a scalar is returned. Otherwise, a list
        of results is returned (and in that case the number of columns in self
        must match the length of b).

        >>> from sympy import Matrix
        >>> M = Matrix([[1,2,3], [4,5,6], [7,8,9]])
        >>> v = [1, 1, 1]
        >>> M.row(0).dot(v)
        6
        >>> M.col(0).dot(v)
        12
        >>> M.dot(v)
        [6, 15, 24]

        See Also
        ========

        cross
        multiply
        multiply_elementwise
        """
        if not isinstance(b, MatrixBase):
            if is_sequence(b):
                if len(b) != self.cols and len(b) != self.rows:
                    raise ShapeError("Dimensions incorrect for dot product.")
                return self.dot(MutableMatrix(b))
            else:
                raise TypeError("`b` must be an ordered iterable or Matrix, not %s." %
                type(b))
        if self.cols == b.rows:
            if b.cols != 1:
                self = self.T
                b = b.T
            prod = flatten((self*b).tolist())
            if len(prod) == 1:
                return prod[0]
            return prod
        if self.cols == b.cols:
            return self.dot(b.T)
        elif self.rows == b.rows:
            return self.T.dot(b)
        else:
            raise ShapeError("Dimensions incorrect for dot product.")

    def multiply_elementwise(self, b):
        """Return the Hadamard product (elementwise product) of A and B

        >>> from sympy.matrices.matrices import Matrix
        >>> A = Matrix([[0, 1, 2], [3, 4, 5]])
        >>> B = Matrix([[1, 10, 100], [100, 10, 1]])
        >>> A.multiply_elementwise(B)
        [  0, 10, 200]
        [300, 40,   5]

        See Also
        ========

        cross
        dot
        multiply
        """
        return matrix_multiply_elementwise(self, b)

    def norm(self, ord=None):
        """Return the Norm of a Matrix or Vector.
        In the simplest case this is the geometric size of the vector
        Other norms can be specified by the ord parameter


        =====  ============================  ==========================
        ord    norm for matrices             norm for vectors
        =====  ============================  ==========================
        None   Frobenius norm                2-norm
        'fro'  Frobenius norm                - does not exist
        inf    --                            max(abs(x))
        -inf   --                            min(abs(x))
        1      --                            as below
        -1     --                            as below
        2      2-norm (largest sing. value)  as below
        -2     smallest singular value       as below
        other  - does not exist              sum(abs(x)**ord)**(1./ord)
        =====  ============================  ==========================

        >>> from sympy import Matrix, Symbol, trigsimp, cos, sin
        >>> x = Symbol('x', real=True)
        >>> v = Matrix([cos(x), sin(x)])
        >>> trigsimp( v.norm() )
        1
        >>> v.norm(10)
        (sin(x)**10 + cos(x)**10)**(1/10)
        >>> A = Matrix([[1,1], [1,1]])
        >>> A.norm(2)# Spectral norm (max of |Ax|/|x| under 2-vector-norm)
        2
        >>> A.norm(-2) # Inverse spectral norm (smallest singular value)
        0
        >>> A.norm() # Frobenius Norm
        2

        See Also
        ========

        normalized
        """
        # Row or Column Vector Norms
        if self.rows == 1 or self.cols == 1:
            if ord == 2 or ord == None: # Common case sqrt(<x,x>)
                return sqrt(Add(*(abs(i)**2 for i in self.mat)))

            elif ord == 1: # sum(abs(x))
                return Add(*(abs(i) for i in self.mat))

            elif ord == S.Infinity: # max(abs(x))
                return Max(*self.applyfunc(abs))

            elif ord == S.NegativeInfinity: # min(abs(x))
                return Min(*self.applyfunc(abs))

            # Otherwise generalize the 2-norm, Sum(x_i**ord)**(1/ord)
            # Note that while useful this is not mathematically a norm
            try:
                return Pow( Add(*(abs(i)**ord for i in self.mat)), S(1)/ord )
            except TypeError:
                raise ValueError("Expected order to be Number, Symbol, oo")

        # Matrix Norms
        else:
            if ord == 2: # Spectral Norm
                # Maximum singular value
                return Max(*self.singular_values())

            elif ord == -2:
                # Minimum singular value
                return Min(*self.singular_values())

            elif (ord == None or isinstance(ord,str) and ord.lower() in
                    ['f', 'fro', 'frobenius', 'vector']):
                # Reshape as vector and send back to norm function
                return self.vec().norm(ord=2)

            else:
                raise NotImplementedError("Matrix Norms under development")

    def normalized(self):
        """
        Return the normalized version of ``self``.

        See Also
        ========

        norm
        """
        if self.rows != 1 and self.cols != 1:
            raise ShapeError("A Matrix must be a vector to normalize.")
        norm = self.norm()
        out = self.applyfunc(lambda i: i / norm)
        return out

    def project(self, v):
        """Return the projection of ``self`` onto the line containing ``v``.

        >>> from sympy import Matrix, S, sqrt
        >>> V = Matrix([sqrt(3)/2,S.Half])
        >>> x = Matrix([[1, 0]])
        >>> V.project(x)
        [sqrt(3)/2, 0]
        >>> V.project(-x)
        [sqrt(3)/2, 0]
        """
        return v * (self.dot(v) / v.dot(v))

    def permuteBkwd(self, perm):
        """
        Permute the rows of the matrix with the given permutation in reverse.

        >>> import sympy
        >>> M = sympy.matrices.eye(3)
        >>> M.permuteBkwd([[0,1],[0,2]])
        [0, 1, 0]
        [0, 0, 1]
        [1, 0, 0]

        See Also
        ========

        permuteFwd
        """
        copy = self[:,:]
        for i in range(len(perm)-1, -1, -1):
            copy.row_swap(perm[i][0], perm[i][1])
        return copy

    def permuteFwd(self, perm):
        """
        Permute the rows of the matrix with the given permutation.

        >>> import sympy
        >>> M = sympy.matrices.eye(3)
        >>> M.permuteFwd([[0,1],[0,2]])
        [0, 0, 1]
        [1, 0, 0]
        [0, 1, 0]

        See Also
        ========

        permuteBkwd
        """
        copy = self[:,:]
        for i in range(len(perm)):
            copy.row_swap(perm[i][0], perm[i][1])
        return copy

    def delRowCol(self, i, j):
        """
        Creates a copy of the matrix with the given row and column deleted.

        Examples
        ========

        >>> import sympy
        >>> I = sympy.matrices.eye(4)
        >>> I.delRowCol(1,2)
        [1, 0, 0]
        [0, 0, 0]
        [0, 0, 1]

        See Also
        ========

        row_del
        col_del
        """
        # used only for cofactors, makes a copy
        M = self.as_mutable()
        M.row_del(i)
        M.col_del(j)
        return self._new(M)

    def exp(self):
        """ Returns the exponentiation of a matrix

        See Also
        ========

        matrix_multiply
        """
        if not self.is_square:
            raise NonSquareMatrixError("Exponentiation is valid only for square matrices")
        try:
            U, D = self.diagonalize()
        except MatrixError:
            raise NotImplementedError("Exponentiation is implemented only for diagonalizable matrices")
        for i in xrange(0, D.rows):
            D[i, i] = C.exp(D[i, i])
        return U * D * U.inv()

    @classmethod
    def zeros(cls, r, c=None):
        """Returns a matrix of zeros with ``r`` rows and ``c`` columns;
        if ``c`` is omitted a square matrix will be returned.

        See Also
        ========

        ones
        fill
        """
        if is_sequence(r):
            SymPyDeprecationWarning(
            "Pass row and column count as zeros(%i, %i)." % r
            ).warn()
            r, c = r
        else:
            c = r if c is None else c
        r, c = [int(i) for i in [r, c]]
        return MutableMatrix(r, c, [S.Zero]*r*c)

    @classmethod
    def eye(cls, n):
        """Returns the identity matrix of size n."""
        tmp = cls.zeros(n)
        for i in range(tmp.rows):
            tmp[i, i] = S.One
        return tmp

    @property
    def is_square(self):
        """
        Checks if a matrix is square.

        A matrix is square if the number of rows equals the number of columns.
        The empty matrix is square by definition, since the number of rows and
        the number of columns are both zero.

        Examples
        ========

        >>> from sympy import Matrix
        >>> a = Matrix([[1, 2, 3], [4, 5, 6]])
        >>> b = Matrix([[1, 2, 3], [4, 5, 6], [7, 8, 9]])
        >>> c = Matrix([])
        >>> a.is_square
        False
        >>> b.is_square
        True
        >>> c.is_square
        True
        """
        return self.rows == self.cols

    @property
    def is_zero(self):
        """
        Checks if a matrix is a zero matrix.

        A matrix is zero if every element is zero.  A matrix need not be square
        to be considered zero.  The empty matrix is zero by the principle of
        vacuous truth.

        Examples
        ========

        >>> from sympy import Matrix, zeros
        >>> a = Matrix([[0, 0], [0, 0]])
        >>> b = zeros(3, 4)
        >>> c = Matrix([[0, 1], [0, 0]])
        >>> d = Matrix([])
        >>> a.is_zero
        True
        >>> b.is_zero
        True
        >>> c.is_zero
        False
        >>> d.is_zero
        True
        """
        return all(i.is_zero for i in self)

    def is_nilpotent(self):
        """
        Checks if a matrix is nilpotent.

        A matrix B is nilpotent if for some integer k, B**k is
        a zero matrix.

        Examples
        ========

        >>> from sympy import Matrix
        >>> a = Matrix([[0,0,0],[1,0,0],[1,1,0]])
        >>> a.is_nilpotent()
        True

        >>> a = Matrix([[1,0,1],[1,0,0],[1,1,0]])
        >>> a.is_nilpotent()
        False
        """
        if not self.is_square:
            raise NonSquareMatrixError("Nilpotency is valid only for square matrices")
        x = Dummy('x')
        if self.charpoly(x).args[0] == x**self.rows:
            return True
        return False

    def is_upper(self):
        """
        Check if matrix is an upper triangular matrix.

        Examples
        ========

        >>> from sympy import Matrix
        >>> m = Matrix(2,2,[1, 0, 0, 1])
        >>> m
        [1, 0]
        [0, 1]
        >>> m.is_upper()
        True

        >>> m = Matrix(3,3,[5, 1, 9, 0, 4 , 6, 0, 0, 5])
        >>> m
        [5, 1, 9]
        [0, 4, 6]
        [0, 0, 5]
        >>> m.is_upper()
        True

        >>> m = Matrix(2,3,[4, 2, 5, 6, 1, 1])
        >>> m
        [4, 2, 5]
        [6, 1, 1]
        >>> m.is_upper()
        False

        See Also
        ========

        is_lower
        is_diagonal
        is_upper_hessenberg
        """
        for i in xrange(1, self.rows):
            for j in xrange(0, i):
                if self[i,j]:
                    return False
        return True

    def is_lower(self):
        """
        Check if matrix is a lower triangular matrix.

        Examples
        ========

        >>> from sympy import Matrix
        >>> m = Matrix(2,2,[1, 0, 0, 1])
        >>> m
        [1, 0]
        [0, 1]
        >>> m.is_lower()
        True

        >>> m = Matrix(3,3,[2, 0, 0, 1, 4 , 0, 6, 6, 5])
        >>> m
        [2, 0, 0]
        [1, 4, 0]
        [6, 6, 5]
        >>> m.is_lower()
        True

        >>> from sympy.abc import x, y
        >>> m = Matrix(2,2,[x**2 + y, y**2 + x, 0, x + y])
        >>> m
        [x**2 + y, x + y**2]
        [       0,    x + y]
        >>> m.is_lower()
        False

        See Also
        ========

        is_upper
        is_diagonal
        is_lower_hessenberg
        """
        for i in xrange(0, self.rows):
            for j in xrange(i+1, self.cols):
                if self[i, j]:
                    return False
        return True

    def is_upper_hessenberg(self):
        """
        Checks if the matrix is the upper hessenberg form.

        The upper hessenberg matrix has zero entries
        below the first subdiagonal.

        Examples
        ========

        >>> from sympy.matrices import Matrix
        >>> a = Matrix([[1,4,2,3],[3,4,1,7],[0,2,3,4],[0,0,1,3]])
        >>> a
        [1, 4, 2, 3]
        [3, 4, 1, 7]
        [0, 2, 3, 4]
        [0, 0, 1, 3]
        >>> a.is_upper_hessenberg()
        True

        See Also
        ========

        is_lower_hessenberg
        is_upper
        """
        for i in xrange(2, self.rows):
            for j in xrange(0, i - 1):
                if self[i,j]:
                    return False
        return True

    def is_lower_hessenberg(self):
        r"""
        Checks if the matrix is in the lower hessenberg form.

        The lower hessenberg matrix has zero entries
        above the first superdiagonal.

        Examples
        ========

        >>> from sympy.matrices import Matrix
        >>> a = Matrix([[1,2,0,0],[5,2,3,0],[3,4,3,7],[5,6,1,1]])
        >>> a
        [1, 2, 0, 0]
        [5, 2, 3, 0]
        [3, 4, 3, 7]
        [5, 6, 1, 1]
        >>> a.is_lower_hessenberg()
        True

        See Also
        ========

        is_upper_hessenberg
        is_lower
        """
        for i in xrange(0, self.rows):
            for j in xrange(i + 2, self.cols):
                if self[i, j]:
                    return False
        return True

    def is_symbolic(self):
        """
        Checks if any elements are symbols.

        Examples
        ========

        >>> import sympy
        >>> from sympy.abc import x, y
        >>> M = sympy.matrices.Matrix([[x, y], [1, 0]])
        >>> M.is_symbolic()
        True

        """
        return any(element.has(Symbol) for element in self.mat)

    def is_symmetric(self, simplify=True):
        """
        Check if matrix is symmetric matrix,
        that is square matrix and is equal to its transpose.

        By default, simplifications occur before testing symmetry.
        They can be skipped using 'simplify=False'; while speeding things a bit,
        this may however induce false negatives.

        Examples
        ========

        >>> from sympy import Matrix
        >>> m = Matrix(2,2,[0, 1, 1, 2])
        >>> m
        [0, 1]
        [1, 2]
        >>> m.is_symmetric()
        True

        >>> m = Matrix(2,2,[0, 1, 2, 0])
        >>> m
        [0, 1]
        [2, 0]
        >>> m.is_symmetric()
        False

        >>> m = Matrix(2,3,[0, 0, 0, 0, 0, 0])
        >>> m
        [0, 0, 0]
        [0, 0, 0]
        >>> m.is_symmetric()
        False

        >>> from sympy.abc import x, y
        >>> m = Matrix(3,3,[1, x**2 + 2*x + 1, y, (x + 1)**2 , 2, 0, y, 0, 3])
        >>> m
        [         1, x**2 + 2*x + 1, y]
        [(x + 1)**2,              2, 0]
        [         y,              0, 3]
        >>> m.is_symmetric()
        True

        If the matrix is already simplified, you may speed-up is_symmetric()
        test by using 'simplify=False'.

        >>> m.is_symmetric(simplify=False)
        False
        >>> m1 = m.expand()
        >>> m1.is_symmetric(simplify=False)
        True
        """
        if not self.is_square:
            return False
        if simplify:
            delta = self - self.transpose()
            delta.simplify()
            return delta.equals(self.zeros(self.rows, self.cols))
        else:
            return self == self.transpose()

    def is_anti_symmetric(self, simplify=True):
        """
        Check if matrix M is an antisymmetric matrix,
        that is, M is a square matrix with all M[i, j] == -M[j, i].

        When ``simplify=True`` (default), the sum M[i, j] + M[j, i] is
        simplified before testing to see if it is zero. By default,
        the SymPy simplify function is used. To use a custom function
        set simplify to a function that accepts a single argument which
        returns a simplified expression. To skip simplification, set
        simplify to False but note that although this will be faster,
        it may induce false negatives.

        Examples
        ========

        >>> from sympy import Matrix, symbols
        >>> m = Matrix(2,2,[0, 1, -1, 0])
        >>> m
        [ 0, 1]
        [-1, 0]
        >>> m.is_anti_symmetric()
        True
        >>> x, y = symbols('x y')
        >>> m = Matrix(2,3,[0, 0, x, -y, 0, 0])
        >>> m
        [ 0, 0, x]
        [-y, 0, 0]
        >>> m.is_anti_symmetric()
        False

        >>> from sympy.abc import x, y
        >>> m = Matrix(3, 3, [0, x**2 + 2*x + 1, y,
        ...                   -(x + 1)**2 , 0, x*y,
        ...                   -y, -x*y, 0])

        Simplification of matrix elements is done by default so even
        though two elements which should be equal and opposite wouldn't
        pass an equality test, the matrix is still reported as
        anti-symmetric:

        >>> m[0, 1] == -m[1, 0]
        False
        >>> m.is_anti_symmetric()
        True

        If 'simplify=False' is used for the case when a Matrix is already
        simplified, this will speed things up. Here, we see that without
        simplification the matrix does not appear anti-symmetric:

        >>> m.is_anti_symmetric(simplify=False)
        False

        But if the matrix were already expanded, then it would appear
        anti-symmetric and simplification in the is_anti_symmetric routine
        is not needed:

        >>> m = m.expand()
        >>> m.is_anti_symmetric(simplify=False)
        True
        """
        # accept custom simplification
        simpfunc = simplify if isinstance(simplify, FunctionType) else \
                   _simplify if simplify else False

        if not self.is_square:
            return False
        n = self.rows
        if simplify:
            for i in xrange(n):
                # diagonal
                if not simpfunc(self[i, i]).is_zero:
                    return False
                # others
                for j in xrange(i + 1, n):
                    diff = self[i, j] + self[j, i]
                    if not simpfunc(diff).is_zero:
                        return False
            return True
        else:
            for i in xrange(n):
                for j in xrange(i, n):
                    if self[i, j] != -self[j, i]:
                        return False
            return True


    def is_diagonal(self):
        """
        Check if matrix is diagonal,
        that is matrix in which the entries outside the main diagonal are all zero.

        Examples
        ========

        >>> from sympy import Matrix, diag
        >>> m = Matrix(2,2,[1, 0, 0, 2])
        >>> m
        [1, 0]
        [0, 2]
        >>> m.is_diagonal()
        True

        >>> m = Matrix(2,2,[1, 1, 0, 2])
        >>> m
        [1, 1]
        [0, 2]
        >>> m.is_diagonal()
        False

        >>> m = diag(1, 2, 3)
        >>> m
        [1, 0, 0]
        [0, 2, 0]
        [0, 0, 3]
        >>> m.is_diagonal()
        True

        See Also
        ========

        is_lower
        is_upper
        is_diagonalizable
        diagonalize
        """
        for i in xrange(self.rows):
            for j in xrange(self.cols):
                if i != j and self[i, j]:
                    return False
        return True

    def clone(self):
        """
        Create a shallow copy of this matrix.
        """
        return self._new(self.rows, self.cols, lambda i, j: self[i, j])

    def det(self, method="bareis"):
        """
        Computes the matrix determinant using the method "method".

        Possible values for "method":
          bareis ... det_bareis
          berkowitz ... berkowitz_det
          lu_decomposition ... det_LU

        See Also
        ========

        det_bareis
        berkowitz_det
        det_LU
        """

        # if methods were made internal and all determinant calculations
        # passed through here, then these lines could be factored out of
        # the method routines
        if not self.is_square:
            raise NonSquareMatrixError()
        if not self:
            return S.One
        if method == "bareis":
            return self.det_bareis()
        elif method == "berkowitz":
            return self.berkowitz_det()
        elif method == "det_LU":
            return self.det_LU_decomposition()
        else:
            raise ValueError("Determinant method unrecognized")

    def det_bareis(self):
        """Compute matrix determinant using Bareis' fraction-free
        algorithm which is an extension of the well known Gaussian
        elimination method. This approach is best suited for dense
        symbolic matrices and will result in a determinant with
        minimal number of fractions. It means that less term
        rewriting is needed on resulting formulae.

        TODO: Implement algorithm for sparse matrices (SFF).

        See Also
        ========

        det
        berkowitz_det
        """
        if not self.is_square:
            raise NonSquareMatrixError()
        if not self:
            return S.One

        M, n = self[:,:], self.rows

        if n == 1:
            det = M[0, 0]
        elif n == 2:
            det = M[0, 0]*M[1, 1] - M[0, 1]*M[1, 0]
        else:
            sign = 1 # track current sign in case of column swap

            for k in range(n-1):
                # look for a pivot in the current column
                # and assume det == 0 if none is found
                if M[k, k] == 0:
                    for i in range(k+1, n):
                        if M[i, k]:
                            M.row_swap(i, k)
                            sign *= -1
                            break
                    else:
                        return S.Zero

                # proceed with Bareis' fraction-free (FF)
                # form of Gaussian elimination algorithm
                for i in range(k+1, n):
                    for j in range(k+1, n):
                        D = M[k, k]*M[i, j] - M[i, k]*M[k, j]

                        if k > 0:
                            D /= M[k-1, k-1]

                        if D.is_Atom:
                            M[i, j] = D
                        else:
                            M[i, j] = cancel(D)

            det = sign * M[n-1, n-1]

        return det.expand()

    def det_LU_decomposition(self):
        """Compute matrix determinant using LU decomposition

        Note that this method fails if the LU decomposition itself
        fails. In particular, if the matrix has no inverse this method
        will fail.

        TODO: Implement algorithm for sparse matrices (SFF).

        See Also
        ========

        det
        det_bareis
        berkowitz_det
        """
        if not self.is_square:
            raise NonSquareMatrixError()
        if not self:
            return S.One

        M, n = self[:,:], self.rows
        p, prod = [] , 1
        l, u, p = M.LUdecomposition()
        if  len(p) % 2:
            prod = -1

        for k in range(n):
            prod = prod*u[k,k]*l[k,k]

        return prod.expand()

    def adjugate(self, method="berkowitz"):
        """
        Returns the adjugate matrix.

        Adjugate matrix is the transpose of the cofactor matrix.

        http://en.wikipedia.org/wiki/Adjugate

        See Also
        ========

        cofactorMatrix
        transpose
        berkowitz
        """

        return self.cofactorMatrix(method).T


    def inverse_LU(self, iszerofunc=_iszero):
        """
        Calculates the inverse using LU decomposition.

        See Also
        ========

        inv
        inverse_GE
        inverse_ADJ
        """
        if not self.is_square:
            raise NonSquareMatrixError()

        ok = self.rref(simplify=True)[0]
        if any(iszerofunc(ok[j, j]) for j in range(ok.rows)):
            raise ValueError("Matrix det == 0; not invertible.")

        return self.LUsolve(self.eye(self.rows), iszerofunc=_iszero)

    def inverse_GE(self, iszerofunc=_iszero):
        """
        Calculates the inverse using Gaussian elimination.

        See Also
        ========

        inv
        inverse_LU
        inverse_ADJ
        """
        if not self.is_square:
            raise NonSquareMatrixError("A Matrix must be square to invert.")

        big = self.row_join(self.eye(self.rows))
        red = big.rref(iszerofunc=iszerofunc, simplify=True)[0]
        if any(iszerofunc(red[j, j]) for j in range(red.rows)):
            raise ValueError("Matrix det == 0; not invertible.")

        return red[:,big.rows:]

    def inverse_ADJ(self, iszerofunc=_iszero):
        """
        Calculates the inverse using the adjugate matrix and a determinant.

        See Also
        ========

        inv
        inverse_LU
        inverse_GE
        """
        if not self.is_square:
            raise NonSquareMatrixError("A Matrix must be square to invert.")

        d = self.berkowitz_det()
        zero = d.equals(0)
        if zero is None:
            # if equals() can't decide, will rref be able to?
            ok = self.rref(simplify=True)[0]
            zero = any(iszerofunc(ok[j, j]) for j in range(ok.rows))
        if zero:
            raise ValueError("Matrix det == 0; not invertible.")

        return self.adjugate()/d

    def rref(self, simplified=False, iszerofunc=_iszero,
            simplify=False):
        """
        Return reduced row-echelon form of matrix and indices of pivot vars.

        To simplify elements before finding nonzero pivots set simplify=True
        (to use the default SymPy simplify function) or pass a custom
        simplify function.

        >>> from sympy import Matrix
        >>> from sympy.abc import x
        >>> m = Matrix([[1, 2], [x, 1 - 1/x]])
        >>> m.rref()
        ([1, 0]
        [0, 1], [0, 1])
        """
        if simplified is not False:
            SymPyDeprecationWarning(
            feature="'simplified' as a keyword to rref",
            useinstead="simplify=True or set simplify equal to your " +
                       "own custom simplification function"
            ).warn()
            simplify = simplify or True
        simpfunc = simplify if isinstance(simplify, FunctionType) else _simplify
        pivot, r = 0, self[:,:].as_mutable()        # pivot: index of next row to contain a pivot
        pivotlist = []                  # indices of pivot variables (non-free)
        for i in range(r.cols):
            if pivot == r.rows:
                break
            if simplify:
                r[pivot,i] = simpfunc(r[pivot,i])
            if iszerofunc(r[pivot,i]):
                for k in range(pivot, r.rows):
                    if simplify and k > pivot:
                        r[k,i] = simpfunc(r[k,i])
                    if not iszerofunc(r[k,i]):
                        break
                if k == r.rows - 1 and iszerofunc(r[k,i]):
                    continue
                r.row_swap(pivot,k)
            scale = r[pivot,i]
            r.row(pivot, lambda x, _: x/scale)
            for j in range(r.rows):
                if j == pivot:
                    continue
                scale = r[j,i]
                r.row(j, lambda x, k: x - scale*r[pivot,k])
            pivotlist.append(i)
            pivot += 1
        return self._new(r), pivotlist

    def nullspace(self, simplified=False, simplify=False):
        """
        Returns list of vectors (Matrix objects) that span nullspace of self
        """
        if simplified is not False:
            SymPyDeprecationWarning(
            feature="'simplified' as a keyword to rref",
            useinstead="simplify=True or set simplify equal to your " +
                       "own custom simplification function"
            ).warn()
            simplify = simplify or True
        simpfunc = simplify if isinstance(simplify, FunctionType) else _simplify
        reduced, pivots = self.rref(simplify=simpfunc)

        basis = []
        # create a set of vectors for the basis
        for i in range(self.cols - len(pivots)):
            basis.append(zeros(self.cols, 1))
        # contains the variable index to which the vector corresponds
        basiskey, cur = [-1]*len(basis), 0
        for i in range(self.cols):
            if i not in pivots:
                basiskey[cur] = i
                cur += 1
        for i in range(self.cols):
            if i not in pivots: # free var, just set vector's ith place to 1
                basis[basiskey.index(i)][i,0] = 1
            else:               # add negative of nonpivot entry to corr vector
                for j in range(i+1, self.cols):
                    line = pivots.index(i)
                    v = reduced[line, j]
                    if simplify:
                        v = simpfunc(v)
                    if v:
                        if j in pivots:
                            # XXX: Is this the correct error?
                            raise NotImplementedError("Could not compute the nullspace of `self`.")
                        basis[basiskey.index(j)][i,0] = -v
        return [self._new(b) for b in basis]

    def berkowitz(self):
        """The Berkowitz algorithm.

           Given N x N matrix with symbolic content, compute efficiently
           coefficients of characteristic polynomials of 'self' and all
           its square sub-matrices composed by removing both i-th row
           and column, without division in the ground domain.

           This method is particularly useful for computing determinant,
           principal minors and characteristic polynomial, when 'self'
           has complicated coefficients e.g. polynomials. Semi-direct
           usage of this algorithm is also important in computing
           efficiently sub-resultant PRS.

           Assuming that M is a square matrix of dimension N x N and
           I is N x N identity matrix,  then the following following
           definition of characteristic polynomial is begin used:

                          charpoly(M) = det(t*I - M)

           As a consequence, all polynomials generated by Berkowitz
           algorithm are monic.

           >>> from sympy import Matrix
           >>> from sympy.abc import x, y, z

           >>> M = Matrix([[x,y,z], [1,0,0], [y,z,x]])

           >>> p, q, r = M.berkowitz()

           >>> p # 1 x 1 M's sub-matrix
           (1, -x)

           >>> q # 2 x 2 M's sub-matrix
           (1, -x, -y)

           >>> r # 3 x 3 M's sub-matrix
           (1, -2*x, x**2 - y*z - y, x*y - z**2)

           For more information on the implemented algorithm refer to:

           [1] S.J. Berkowitz, On computing the determinant in small
               parallel time using a small number of processors, ACM,
               Information Processing Letters 18, 1984, pp. 147-150

           [2] M. Keber, Division-Free computation of sub-resultants
               using Bezout matrices, Tech. Report MPI-I-2006-1-006,
               Saarbrucken, 2006

        See Also
        ========

        berkowitz_det
        berkowitz_minors
        berkowitz_charpoly
        berkowitz_eigenvals
        """
        if not self.is_square:
            raise NonSquareMatrixError()

        A, N = self, self.rows
        transforms = [0] * (N-1)

        for n in xrange(N, 1, -1):
            T, k = zeros(n+1, n), n - 1

            R, C = -A[k,:k], A[:k,k]
            A, a = A[:k,:k], -A[k,k]

            items = [ C ]

            for i in xrange(0, n-2):
                items.append(A * items[i])

            for i, B in enumerate(items):
                items[i] = (R * B)[0,0]

            items = [ S.One, a ] + items

            for i in xrange(n):
                T[i:,i] = items[:n-i+1]

            transforms[k-1] = T

        polys = [ self._new([S.One, -A[0,0]]) ]

        for i, T in enumerate(transforms):
            polys.append(T * polys[i])

        return tuple(map(tuple, polys))

    def berkowitz_det(self):
        """Computes determinant using Berkowitz method.

        See Also
        ========

        det
        berkowitz
        """
        if not self.is_square:
            raise NonSquareMatrixError()
        if not self:
            return S.One
        poly = self.berkowitz()[-1]
        sign = (-1)**(len(poly)-1)
        return sign * poly[-1]

    def berkowitz_minors(self):
        """Computes principal minors using Berkowitz method.

        See Also
        ========

        berkowitz
        """
        sign, minors = S.NegativeOne, []

        for poly in self.berkowitz():
            minors.append(sign*poly[-1])
            sign = -sign

        return tuple(minors)

    def berkowitz_charpoly(self, x=Dummy('lambda'), simplify=_simplify):
        """Computes characteristic polynomial minors using Berkowitz method.

        A PurePoly is returned so using different variables for ``x`` does
        not affect the comparison or the polynomials:

        >>> from sympy import Matrix
        >>> from sympy.abc import x, y
        >>> A = Matrix([[1, 3], [2, 0]])
        >>> A.berkowitz_charpoly(x) == A.berkowitz_charpoly(y)
        True

        Specifying ``x`` is optional; a Dummy with name ``lambda`` is used by
        default (which looks good when pretty-printed in unicode):

        >>> A.berkowitz_charpoly().as_expr()
        _lambda**2 - _lambda - 6

        No test is done to see that ``x`` doesn't clash with an existing
        symbol, so using the default (``lambda``) or your own Dummy symbol is
        the safest option:

        >>> A = Matrix([[1, 2], [x, 0]])
        >>> A.charpoly().as_expr()
        _lambda**2 - _lambda - 2*x
        >>> A.charpoly(x).as_expr()
        x**2 - 3*x

        See Also
        ========

        berkowitz
        """
        return PurePoly(map(simplify, self.berkowitz()[-1]), x)

    charpoly = berkowitz_charpoly

    def berkowitz_eigenvals(self, **flags):
        """Computes eigenvalues of a Matrix using Berkowitz method.

        See Also
        ========

        berkowitz
        """
        return roots(self.berkowitz_charpoly(Dummy('x')), **flags)

    def eigenvals(self, **flags):
        """Return eigen values using the berkowitz_eigenvals routine.

        Since the roots routine doesn't always work well with Floats,
        they will be replaced with Rationals before calling that
        routine. If this is not desired, set flag ``rational`` to False.
        """
        # roots doesn't like Floats, so replace them with Rationals
        # unless the nsimplify flag indicates that this has already
        # been done, e.g. in eigenvects
        if flags.pop('rational', True):
            float = False
            if any(v.has(Float) for v in self):
                float=True
                self = self._new(self.rows, self.cols, [nsimplify(v, rational=True) for v in self])

        flags.pop('simplify', None) # pop unsupported flag
        return self.berkowitz_eigenvals(**flags)

    def eigenvects(self, **flags):
        """Return list of triples (eigenval, multiplicity, basis).

        The flag ``simplify`` has two effects:
            1) if bool(simplify) is True, as_content_primitive()
            will be used to tidy up normalization artifacts;
            2) if nullspace needs simplification to compute the
            basis, the simplify flag will be passed on to the
            nullspace routine which will interpret it there.

        If the matrix contains any Floats, they will be changed to Rationals
        for computation purposes, but the answers will be returned after being
        evaluated with evalf. If it is desired to removed small imaginary
        portions during the evalf step, pass a value for the ``chop`` flag.
        """

        simplify = flags.get('simplify', True)
        primitive = bool(flags.get('simplify', False))
        chop = flags.pop('chop', False)

        flags.pop('multiple', None) # remove this if it's there

        # roots doesn't like Floats, so replace them with Rationals
        float = False
        if any(v.has(Float) for v in self):
            float = True
            self = self._new(self.rows, self.cols, [nsimplify(v, rational=True) for v in self])
            flags['rational'] = False # to tell eigenvals not to do this

        out, vlist = [], self.eigenvals(**flags)
        vlist = vlist.items()
        vlist.sort(key=default_sort_key)
        flags.pop('rational', None)

        for r, k in vlist:
            tmp = self - eye(self.rows)*r
            basis = tmp.nullspace()
            # whether tmp.is_symbolic() is True or False, it is possible that
            # the basis will come back as [] in which case simplification is
            # necessary.
            if not basis:
                # The nullspace routine failed, try it again with simplification
                basis = tmp.nullspace(simplify=simplify)
                if not basis:
                    raise NotImplementedError("Can't evaluate eigenvector for eigenvalue %s" % r)
            if primitive:
                # the relationship A*e = lambda*e will still hold if we change the
                # eigenvector; so if simplify is True we tidy up any normalization
                # artifacts with as_content_primtive (default) and remove any pure Integer
                # denominators.
                l = 1
                for i, b in enumerate(basis[0]):
                    c, p = signsimp(b).as_content_primitive()
                    if c is not S.One:
                        b = c*p
                        l = ilcm(l, c.q)
                    basis[0][i] = b
                if l != 1:
                    basis[0] *= l
            if float:
                out.append((r.evalf(chop=chop), k, [self._new(b).evalf(chop=chop) for b in basis]))
            else:
                out.append((r, k, [self._new(b) for b in basis]))
        return out

    def singular_values(self):
        """
        Compute the singular values of a Matrix

        >>> from sympy import Matrix, Symbol, eye
        >>> x = Symbol('x', real=True)
        >>> A = Matrix([[0, 1, 0], [0, x, 0], [-1, 0, 0]])
        >>> A.singular_values()
        [sqrt(x**2 + 1), 1, 0]

        See Also
        ========

        condition_number
        """
        self = self.as_mutable()
        # Compute eigenvalues of A.H A
        valmultpairs = (self.H*self).eigenvals()

        # Expands result from eigenvals into a simple list
        vals = []
        for k,v in valmultpairs.items():
            vals += [sqrt(k)]*v # dangerous! same k in several spots!
        # sort them in descending order
        vals.sort(reverse=True, key=default_sort_key)

        return vals

    def condition_number(self):
        """
        Returns the condition number of a matrix.

        This is the maximum singular value divided by the minimum singular value

        >>> from sympy import Matrix, S
        >>> A = Matrix([[1, 0, 0], [0, 10, 0], [0,0,S.One/10]])
        >>> A.condition_number()
        100

        See Also
        ========

        singular_values
        """

        singularvalues = self.singular_values()
        return Max(*singularvalues) / Min(*singularvalues)

    def __getattr__(self, attr):
        if attr in ('diff','integrate','limit'):
            def doit(*args):
                item_doit = lambda item: getattr(item, attr)(*args)
                return self.applyfunc( item_doit )
            return doit
        else:
            raise AttributeError("Matrix has no attribute %s." % attr)

    def integrate(self, *args):
        """
        Integrate each element of the matrix.

        Examples
        ========

        >>> import sympy
        >>> from sympy.abc import x, y
        >>> M = sympy.matrices.Matrix([[x, y], [1, 0]])
        >>> M.integrate((x,))
        [x**2/2, x*y]
        [     x,   0]
        >>> M.integrate((x, 0, 2))
        [2, 2*y]
        [2,   0]

        See Also
        ========

        limit
        diff
        """
        return self._new(self.rows, self.cols,
                lambda i, j: self[i, j].integrate(*args))

    def limit(self, *args):
        """
        Calculate the limit of each element in the matrix.

        Examples
        ========

        >>> import sympy
        >>> from sympy.abc import x, y
        >>> M = sympy.matrices.Matrix([[x, y], [1, 0]])
        >>> M.limit(x, 2)
        [2, y]
        [1, 0]

        See Also
        ========

        integrate
        diff
        """
        return self._new(self.rows, self.cols,
                lambda i, j: self[i, j].limit(*args))

    def diff(self, *args):
        """
        Calculate the derivative of each element in the matrix.

        Examples
        ========

        >>> import sympy
        >>> from sympy.abc import x, y
        >>> M = sympy.matrices.Matrix([[x, y], [1, 0]])
        >>> M.diff(x)
        [1, 0]
        [0, 0]

        See Also
        ========

        integrate
        limit
        """
        return self._new(self.rows, self.cols,
                lambda i, j: self[i, j].diff(*args))

    def vec(self):
        """
        Return the Matrix converted into a one column matrix by stacking columns

        >>> from sympy import Matrix
        >>> m=Matrix([[1,3], [2,4]])
        >>> m
        [1, 3]
        [2, 4]
        >>> m.vec()
        [1]
        [2]
        [3]
        [4]

        See Also
        ========

        vech
        """
        return self.__class__(len(self), 1, self.transpose().mat)

    def vech(self, diagonal=True, check_symmetry=True):
        """
        Return the unique elements of a symmetric Matrix as a one column matrix
        by stacking the elements in the lower triangle.

        Arguments:
        diagonal -- include the diagonal cells of self or not
        check_symmetry -- checks symmetry of self but not completely reliably

        >>> from sympy import Matrix
        >>> m=Matrix([[1,2], [2,3]])
        >>> m
        [1, 2]
        [2, 3]
        >>> m.vech()
        [1]
        [2]
        [3]
        >>> m.vech(diagonal=False)
        [2]

        See Also
        ========

        vec
        """
        c = self.cols
        if c != self.rows:
            raise ShapeError("Matrix must be square")
        if check_symmetry:
            self.simplify()
            if self != self.transpose():
                raise ValueError("Matrix appears to be asymmetric; consider check_symmetry=False")
        count = 0
        if diagonal:
            v = zeros(c * (c + 1) // 2, 1)
            for j in xrange(c):
                for i in xrange(j,c):
                    v[count] = self[i,j]
                    count += 1
        else:
            v = zeros(c * (c - 1) // 2, 1)
            for j in xrange(c):
                for i in xrange(j+1,c):
                    v[count] = self[i,j]
                    count += 1
        return v

    def get_diag_blocks(self):
        """Obtains the square sub-matrices on the main diagonal of a square matrix.

        Useful for inverting symbolic matrices or solving systems of
        linear equations which may be decoupled by having a block diagonal
        structure.

        Examples
        ========

        >>> from sympy import Matrix, symbols
        >>> from sympy.abc import x, y, z
        >>> A = Matrix([[1, 3, 0, 0], [y, z*z, 0, 0], [0, 0, x, 0], [0, 0, 0, 0]])
        >>> a1, a2, a3 = A.get_diag_blocks()
        >>> a1
        [1,    3]
        [y, z**2]
        >>> a2
        [x]
        >>> a3
        [0]
        >>>

        """
        sub_blocks = []
        def recurse_sub_blocks(M):
            i = 1
            while i <= M.shape[0]:
                if i == 1:
                    to_the_right = M[0, i:]
                    to_the_bottom = M[i:, 0]
                else:
                    to_the_right = M[:i, i:]
                    to_the_bottom = M[i:, :i]
                if any(to_the_right) or any(to_the_bottom):
                    i += 1
                    continue
                else:
                    sub_blocks.append(M[:i, :i])
                    if M.shape == M[:i, :i].shape:
                        return
                    else:
                        recurse_sub_blocks(M[i:, i:])
                        return
        recurse_sub_blocks(self)
        return sub_blocks

    def diagonalize(self, reals_only = False):
        """
        Return diagonalized matrix D and transformation P such as

            D = P^-1 * M * P

        where M is current matrix.

        Examples
        ========

        >>> from sympy import Matrix
        >>> m = Matrix(3,3,[1, 2, 0, 0, 3, 0, 2, -4, 2])
        >>> m
        [1,  2, 0]
        [0,  3, 0]
        [2, -4, 2]
        >>> (P, D) = m.diagonalize()
        >>> D
        [1, 0, 0]
        [0, 2, 0]
        [0, 0, 3]
        >>> P
        [-1, 0, -1]
        [ 0, 0, -1]
        [ 2, 1,  2]
        >>> P.inv() * m * P
        [1, 0, 0]
        [0, 2, 0]
        [0, 0, 3]

        See Also
        ========

        is_diagonal
        is_diagonalizable
        """
        if not self.is_square:
            raise NonSquareMatrixError()
        if not self.is_diagonalizable(reals_only, False):
            self._diagonalize_clear_subproducts()
            raise MatrixError("Matrix is not diagonalizable")
        else:
            if self._eigenvects is None:
                self._eigenvects = self.eigenvects(simplify=True)
            diagvals = []
            P = MutableMatrix(self.rows, 0, [])
            for eigenval, multiplicity, vects in self._eigenvects:
                for k in range(multiplicity):
                    diagvals.append(eigenval)
                    vec = vects[k]
                    P = P.col_insert(P.cols, vec)
            D = diag(*diagvals)
            self._diagonalize_clear_subproducts()
            return (P, D)

    def is_diagonalizable(self, reals_only = False, clear_subproducts=True):
        """
        Check if matrix is diagonalizable.

        If reals_only==True then check that diagonalized matrix consists of the only not complex values.

        Some subproducts could be used further in other methods to avoid double calculations,
        By default (if clear_subproducts==True) they will be deleted.

        Examples
        ========

        >>> from sympy import Matrix
        >>> m = Matrix(3,3,[1, 2, 0, 0, 3, 0, 2, -4, 2])
        >>> m
        [1,  2, 0]
        [0,  3, 0]
        [2, -4, 2]
        >>> m.is_diagonalizable()
        True
        >>> m = Matrix(2,2,[0, 1, 0, 0])
        >>> m
        [0, 1]
        [0, 0]
        >>> m.is_diagonalizable()
        False
        >>> m = Matrix(2,2,[0, 1, -1, 0])
        >>> m
        [ 0, 1]
        [-1, 0]
        >>> m.is_diagonalizable()
        True
        >>> m.is_diagonalizable(True)
        False

        See Also
        ========

        is_diagonal
        diagonalize
        """
        if not self.is_square:
            return False
        res = False
        self._is_symbolic = self.is_symbolic()
        self._is_symmetric = self.is_symmetric()
        self._eigenvects = None
        #if self._is_symbolic:
        #    self._diagonalize_clear_subproducts()
        #    raise NotImplementedError("Symbolic matrices are not implemented for diagonalization yet")
        self._eigenvects = self.eigenvects(simplify=True)
        all_iscorrect = True
        for eigenval, multiplicity, vects in self._eigenvects:
            if len(vects) != multiplicity:
                all_iscorrect = False
                break
            elif reals_only and not eigenval.is_real:
                all_iscorrect = False
                break
        res = all_iscorrect
        if clear_subproducts:
            self._diagonalize_clear_subproducts()
        return res

    def _diagonalize_clear_subproducts(self):
        del self._is_symbolic
        del self._is_symmetric
        del self._eigenvects

    def jordan_form(self, calc_transformation = True):
        """
        Return Jordan form J of current matrix.

        If calc_transformation is specified as False, then transformation P such that

              J = P^-1 * M * P

        will not be calculated.

        Notes
        =====

        Calculation of transformation P is not implemented yet.

        Examples
        ========

        >>> from sympy import Matrix
        >>> m = Matrix(4, 4, [6, 5, -2, -3, -3, -1, 3, 3, 2, 1, -2, -3, -1, 1, 5, 5])
        >>> m
        [ 6,  5, -2, -3]
        [-3, -1,  3,  3]
        [ 2,  1, -2, -3]
        [-1,  1,  5,  5]

        >>> (P, J) = m.jordan_form()
        >>> J
        [2, 1, 0, 0]
        [0, 2, 0, 0]
        [0, 0, 2, 1]
        [0, 0, 0, 2]

        See Also
        ========

        jordan_cells
        """
        (P, Jcells) = self.jordan_cells(calc_transformation)
        J = diag(*Jcells)
        return (P, J)

    def jordan_cells(self, calc_transformation = True):
        """
        Return a list of Jordan cells of current matrix.
        This list shape Jordan matrix J.

        If calc_transformation is specified as False, then transformation P such that

              J = P^-1 * M * P

        will not be calculated.

        Notes
        =====

        Calculation of transformation P is not implemented yet.

        Examples
        ========

        >>> from sympy import Matrix
        >>> m = Matrix(4, 4, [6, 5, -2, -3, -3, -1, 3, 3, 2, 1, -2, -3, -1, 1, 5, 5])
        >>> m
        [ 6,  5, -2, -3]
        [-3, -1,  3,  3]
        [ 2,  1, -2, -3]
        [-1,  1,  5,  5]

        >>> (P, Jcells) = m.jordan_cells()
        >>> Jcells[0]
        [2, 1]
        [0, 2]
        >>> Jcells[1]
        [2, 1]
        [0, 2]

        See Also
        ========

        jordan_form
        """
        if not self.is_square:
            raise NonSquareMatrixError()
        _eigenvects = self.eigenvects()
        Jcells = []
        for eigenval, multiplicity, vects in _eigenvects:
            geometrical = len(vects)
            if geometrical == multiplicity:
                Jcell = diag( *([eigenval] * multiplicity))
                Jcells.append(Jcell)
            else:
                sizes = self._jordan_split(multiplicity, geometrical)
                cells = []
                for size in sizes:
                    cell = jordan_cell(eigenval, size)
                    cells.append(cell)
                Jcells += cells
        return (None, Jcells)

    def _jordan_split(self, algebraical, geometrical):
        """return a list of integers with sum equal to 'algebraical'
        and length equal to 'geometrical'"""
        n1 = algebraical // geometrical
        res = [n1] * geometrical
        res[len(res) - 1] += algebraical % geometrical
        assert sum(res) == algebraical
        return res

    def has(self, *patterns):
        """
        Test whether any subexpression matches any of the patterns.

        Examples
        ========

        >>> from sympy import Matrix, Float
        >>> from sympy.abc import x, y
        >>> A = Matrix(((1, x), (0.2, 3)))
        >>> A.has(x)
        True
        >>> A.has(y)
        False
        >>> A.has(Float)
        True
        """
        return any(a.has(*patterns) for a in self.mat)

    @property
    def is_Identity(self):
        if not self.is_square:
            return False
        for i in xrange(self.rows):
            for j in xrange(self.cols):
                if i==j and self[i,j] != 1:
                    return False
                if i!=j and self[i,j]:
                    return False
        return True

    def dual(self):
        """
        Returns the dual of a matrix, which is:

        `(1/2)*levicivita(i,j,k,l)*M(k,l)` summed over indices `k` and `l`

        Since the levicivita method is anti_symmetric for any pairwise
        exchange of indices, the dual of a symmetric matrix is the zero
        matrix. Strictly speaking the dual defined here assumes that the
        'matrix' `M` is a contravariant anti_symmetric second rank tensor,
        so that the dual is a covariant second rank tensor.

        """
        from sympy import LeviCivita

        M, n = self[:,:], self.rows
        work = zeros(n)
        if self.is_symmetric():
            return work

        for i in range(1, n):
            for j in range(1, n):
                acum = 0
                for k in range(1, n):
                    acum += LeviCivita(i, j, 0, k)*M[0, k]
                work[i, j] = acum
                work[j, i] = -acum

        for l in range(1,n):
            acum = 0
            for a in range(1,n):
                for b in range(1,n):
                    acum += LeviCivita(0, l, a, b)*M[a, b]
            acum /= 2
            work[0, l] = -acum
            work[l, 0] = acum

        return work

class MutableMatrix(MatrixBase):

    is_MatrixExpr = False

    _op_priority = 12.0
    _class_priority = 10

    @classmethod
    def _new(cls, *args, **kwargs):
        rows, cols, mat = MatrixBase._handle_creation_inputs(*args, **kwargs)
        self = object.__new__(cls)
        self.rows = rows
        self.cols = cols
        self.mat = list(mat) # create a shallow copy
        return self
    def __new__(cls, *args, **kwargs):
        return cls._new(*args, **kwargs)

    def __setitem__(self, key, value):
        """
        >>> from sympy import Matrix, I
        >>> m=Matrix(((1,2+I),(3,4)))
        >>> m  #doctest: +NORMALIZE_WHITESPACE
        [1, 2 + I]
        [3,     4]
        >>> m[1,0]=9
        >>> m  #doctest: +NORMALIZE_WHITESPACE
        [1, 2 + I]
        [9,     4]

        """
        if type(key) is tuple:
            i, j = key
            if type(i) is slice or type(j) is slice:
                if isinstance(value, MatrixBase):
                    self.copyin_matrix(key, value)
                    return
                if is_sequence(value):
                    self.copyin_list(key, value)
                    return
            else:
                # a2idx inlined
                if type(i) is not int:
                    try:
                        i = i.__index__()
                    except AttributeError:
                        raise IndexError("Invalid index a[%r]" % (key,))

                # a2idx inlined
                if type(j) is not int:
                    try:
                        j = j.__index__()
                    except AttributeError:
                        raise IndexError("Invalid index a[%r]" % (key,))


                i, j = self.key2ij((i,j))
                if not (i>=0 and i<self.rows and j>=0 and j < self.cols):
                    raise IndexError("Index out of range: a[%s]" % (key,))
                else:
                    self.mat[i*self.cols + j] = sympify(value)
                    return

        else:
            # row-wise decomposition of matrix
            if type(key) is slice:
                raise IndexError("Vector slices not implemented yet.")
            else:
                k = a2idx(key)
                if k is not None:
                    self.mat[k] = sympify(value)
                    return
        raise IndexError("Invalid index: a[%s]"%repr(key))

    def copyin_matrix(self, key, value):
        """
        Copy in values from a matrix into the given bounds.

        Parameters
        ==========

        key : slice
            The section of this matrix to replace.
        value : Matrix
            The matrix to copy values from.

        Examples
        ========

        >>> import sympy
        >>> M = sympy.matrices.Matrix([[0,1],[2,3]])
        >>> I = sympy.matrices.eye(5)
        >>> I.copyin_matrix((slice(0,2), slice(0,2)),M)
        >>> I
        [0, 1, 0, 0, 0]
        [2, 3, 0, 0, 0]
        [0, 0, 1, 0, 0]
        [0, 0, 0, 1, 0]
        [0, 0, 0, 0, 1]

        See Also
        ========

        copyin_list
        """
        rlo, rhi, clo, chi = self.key2bounds(key)

        if value.rows != rhi - rlo or value.cols != chi - clo:
            raise ShapeError("The Matrix `value` doesn't have the same dimensions " +
                "as the in sub-Matrix given by `key`.")

        for i in range(value.rows):
            for j in range(value.cols):
                self[i+rlo, j+clo] = sympify(value[i,j])

    def copyin_list(self, key, value):
        """
        Copy in elements from a list.

        Parameters
        ==========

        key : slice
            The section of this matrix to replace.
        value : iterable
            The iterable to copy values from.

        Examples
        ========

        >>> import sympy
        >>> I = sympy.matrices.eye(5)
        >>> I.copyin_list((slice(0,2), slice(0,1)), [1,2])
        >>> I
        [1, 0, 0, 0, 0]
        [2, 1, 0, 0, 0]
        [0, 0, 1, 0, 0]
        [0, 0, 0, 1, 0]
        [0, 0, 0, 0, 1]

        See Also
        ========

        copyin_matrix
        """
        if not is_sequence(value):
            raise TypeError("`value` must be an ordered iterable, not %s." % type(value))
        return self.copyin_matrix(key, MutableMatrix(value))

    def row(self, i, f=None):
        """
        Elementary row selector (default) or operation using functor
        which is a function two args interpreted as (self[i, j], j).

        >>> from sympy import ones
        >>> I = ones(3)
        >>> I.row(1, lambda v,i: v*3)
        >>> I
        [1, 1, 1]
        [3, 3, 3]
        [1, 1, 1]
        >>> I.row(1)
        [3, 3, 3]

        See Also
        ========

        col
        row_swap
        row_del
        row_join
        row_insert
        delRowCol
        """
        if f is None:
            return self[i, :]
        for j in range(0, self.cols):
            self[i, j] = f(self[i, j], j)

    def col(self, j, f=None):
        """
        Elementary column selector (default) or operation using functor
        which is a function two args interpreted as (self[i, j], i).

        >>> from sympy import ones
        >>> I = ones(3)
        >>> I.col(0, lambda v, i: v*3)
        >>> I
        [3, 1, 1]
        [3, 1, 1]
        [3, 1, 1]
        >>> I.col(0)
        [3]
        [3]
        [3]

        See Also
        ========

        row
        col_swap
        col_del
        col_join
        col_insert
        delRowCol
        """
        if f is None:
            return self[:, j]
        for i in range(0, self.rows):
            self[i, j] = f(self[i, j], i)

    def row_swap(self, i, j):
        """
        Swap the two given rows of the matrix in-place.

        >>> from sympy.matrices import Matrix
        >>> M = Matrix([[0,1],[1,0]])
        >>> M
        [0, 1]
        [1, 0]
        >>> M.row_swap(0, 1)
        >>> M
        [1, 0]
        [0, 1]

        See Also
        ========

        row
        col_swap
        """
        for k in range(0, self.cols):
            self[i, k], self[j, k] = self[j, k], self[i, k]

    def col_swap(self, i, j):
        """
        Swap the two given columns of the matrix in-place.

        >>> from sympy.matrices import Matrix
        >>> M = Matrix([[1,0],[1,0]])
        >>> M
        [1, 0]
        [1, 0]
        >>> M.col_swap(0, 1)
        >>> M
        [0, 1]
        [0, 1]

        See Also
        ========

        col
        row_swap
        """
        for k in range(0, self.rows):
            self[k, i], self[k, j] = self[k, j], self[k, i]

    def row_del(self, i):
        """
        Delete the given row.

        >>> import sympy
        >>> M = sympy.matrices.eye(3)
        >>> M.row_del(1)
        >>> M   #doctest: +NORMALIZE_WHITESPACE
        [1, 0, 0]
        [0, 0, 1]

        See Also
        ========

        row
        col_del
        """
        self.mat = self.mat[:i*self.cols] + self.mat[(i+1)*self.cols:]
        self.rows -= 1

    def col_del(self, i):
        """
        Delete the given column.

        >>> import sympy
        >>> M = sympy.matrices.eye(3)
        >>> M.col_del(1)
        >>> M   #doctest: +NORMALIZE_WHITESPACE
        [1, 0]
        [0, 0]
        [0, 1]

        See Also
        ========

        col
        row_del
        """
        for j in range(self.rows-1, -1, -1):
            del self.mat[i+j*self.cols]
        self.cols -= 1

    # Utility functions
    def simplify(self, ratio=1.7, measure=count_ops):
        """Applies simplify to the elements of a matrix in place.

        This is a shortcut for M.applyfunc(lambda x: simplify(x, ratio, measure))

        See Also
        ========

        sympy.simplify.simplify.simplify
        """
        for i in xrange(len(self.mat)):
            self.mat[i] = _simplify(self.mat[i], ratio=ratio, measure=measure)

    def fill(self, value):
        """Fill the matrix with the scalar value.

        See Also
        ========

        zeros
        ones
        """
        self.mat = [value]*len(self)

    ############################
    # Mutable matrix operators #
    ############################

    @call_highest_priority('__radd__')
    def __add__(self, other):
        return MatrixBase.__add__(self, force_mutable(other))

    @call_highest_priority('__add__')
    def __radd__(self, other):
        return MatrixBase.__radd__(self, force_mutable(other))

    @call_highest_priority('__rsub__')
    def __sub__(self, other):
        return MatrixBase.__sub__(self, force_mutable(other))
    @call_highest_priority('__sub__')
    def __rsub__(self, other):
        return MatrixBase.__rsub__(self, force_mutable(other))

    @call_highest_priority('__rmul__')
    def __mul__(self, other):
        return MatrixBase.__mul__(self, force_mutable(other))
    @call_highest_priority('__mul__')
    def __rmul__(self, other):
        return MatrixBase.__rmul__(self, force_mutable(other))

    @call_highest_priority('__div__')
    def __div__(self, other):
        return MatrixBase.__div__(self, force_mutable(other))
    @call_highest_priority('__truediv__')
    def __truediv__(self, other):
        return MatrixBase.__truediv__(self, force_mutable(other))

    @call_highest_priority('__rpow__')
    def __pow__(self, other):
        return MatrixBase.__pow__(self, other)

    @call_highest_priority('__pow__')
    def __rpow__(self, other):
        raise NotImplementedError("Matrix Power not defined")

def force_mutable(x):
    """
    Safely turn a Matrix object into a Mutable Matrix
    """
    if not isinstance(x, Basic):
        return x
    if not x.is_Matrix:
        return x
    if x.is_MatrixExpr:
        return x.as_mutable()
    return x

def classof(A,B):
    """
    Determines strategy for combining Immutable and Mutable matrices

    Currently the strategy is that Mutability is contagious

    Examples
    ========

    >>> from sympy import Matrix, ImmutableMatrix
    >>> from sympy.matrices.matrices import classof
    >>> M = Matrix([[1,2],[3,4]]) # a Mutable Matrix
    >>> IM = ImmutableMatrix([[1,2],[3,4]])
    >>> classof(M, IM)
    <class 'sympy.matrices.matrices.MutableMatrix'>
    """
    from immutable_matrix import ImmutableMatrix
    try:
        if A._class_priority > B._class_priority:
            return A.__class__
        else:
            return B.__class__
    except: pass
    try:
        import numpy
        if isinstance(A, numpy.ndarray):
            return B.__class__
        if isinstance(B, numpy.ndarray):
            return A.__class__
    except: pass
    raise TypeError("Incompatible classes %s, %s"%(A.__class__, B.__class__))

def matrix_multiply(A, B):
    """
    Matrix product A*B.

    A and B must be of appropriate dimensions.  If A is an m x k matrix, and B
    is a k x n matrix, the product will be an m x n matrix.

    Examples
    ========

    >>> from sympy import Matrix
    >>> A = Matrix([[1, 2, 3], [4, 5, 6]])
    >>> B = Matrix([[1, 2, 3], [4, 5, 6], [7, 8, 9]])
    >>> A*B
    [30, 36, 42]
    [66, 81, 96]
    >>> B*A
    Traceback (most recent call last):
    ...
    ShapeError: Matrices size mismatch.
    >>>

    See Also
    ========

    matrix_multiply_elementwise
    matrix_add
    """
    # The following implmentation is equivalent, but about 5% slower
    #ma, na = A.shape
    #mb, nb = B.shape
    #
    #if na != mb:
    #    raise ShapeError()
    #product = Matrix(ma, nb, lambda i,j: 0)
    #for i in xrange(ma):
    #    for j in xrange(nb):
    #        s = 0
    #        for k in range(na):
    #            s += A[i, k]*B[k, j]
    #        product[i, j] = s
    #return product
    if A.shape[1] != B.shape[0]:
        raise ShapeError("Matrices size mismatch.")
    blst = B.T.tolist()
    alst = A.tolist()
    return classof(A,B)._new(A.shape[0], B.shape[1], lambda i, j:
                                        reduce(lambda k, l: k+l,
                                        map(lambda n, m: n*m,
                                        alst[i],
                                        blst[j]), 0))

def matrix_multiply_elementwise(A, B):
    """Return the Hadamard product (elementwise product) of A and B

    >>> from sympy.matrices.matrices import Matrix, matrix_multiply_elementwise
    >>> A = Matrix([[0, 1, 2], [3, 4, 5]])
    >>> B = Matrix([[1, 10, 100], [100, 10, 1]])
    >>> matrix_multiply_elementwise(A, B)
    [  0, 10, 200]
    [300, 40,   5]

    See Also
    ========

    matrix_multiply
    matrix_add
    """
    if A.shape != B.shape:
        raise ShapeError()
    shape = A.shape
    return classof(A,B)._new(shape[0], shape[1],
        lambda i, j: A[i,j] * B[i, j])

def matrix_add(A, B):
    """Return A + B

    See Also
    ========

    matrix_multiply
    matrix_multiply_elementwise
    """
    if A.shape != B.shape:
        raise ShapeError()
    alst = A.tolist()
    blst = B.tolist()
    ret = [0]*A.shape[0]
    for i in xrange(A.shape[0]):
        ret[i] = map(lambda j,k: j+k, alst[i], blst[i])
    return classof(A,B)._new(ret)

def zeros(r, c=None, cls=MutableMatrix):
    """Returns a matrix of zeros with ``r`` rows and ``c`` columns;
    if ``c`` is omitted a square matrix will be returned.

    See Also
    ========

    ones
    eye
    diag
    """
    if is_sequence(r):
        SymPyDeprecationWarning(
        "Pass row and column count as zeros(%i, %i)." % r
        ).warn()
        r, c = r
    else:
        c = r if c is None else c
    r, c = [int(i) for i in [r, c]]
    return cls.zeros(r, c)

def ones(r, c=None):
    """Returns a matrix of ones with ``r`` rows and ``c`` columns;
    if ``c`` is omitted a square matrix will be returned.

    See Also
    ========

    zeros
    eye
    diag
    """

    if is_sequence(r):
        SymPyDeprecationWarning(
        "Pass row and column count as ones(%i, %i)." % r
        ).warn()
        r, c = r
    else:
        c = r if c is None else c
    r, c = [int(i) for i in [r, c]]
    return MutableMatrix(r, c, [S.One]*r*c)

def eye(n, cls=MutableMatrix):
    """Create square identity matrix n x n

    See Also
    ========

    diag
    zeros
    ones
    """
    n = int(n)
    out = cls.zeros(n)
    for i in range(n):
        out[i, i] = S.One
    return out

def diag(*values):
    """Create diagonal matrix from a list as a diagonal values.

    Arguments might be matrices too, in case of it they are fitted in result matrix

    Examples
    ========

    >>> from sympy.matrices import diag, Matrix
    >>> diag(1, 2, 3)
    [1, 0, 0]
    [0, 2, 0]
    [0, 0, 3]

    >>> from sympy.abc import x, y, z
    >>> a = Matrix([x, y, z])
    >>> b = Matrix([[1, 2], [3, 4]])
    >>> c = Matrix([[5, 6]])
    >>> diag(a, 7, b, c)
    [x, 0, 0, 0, 0, 0]
    [y, 0, 0, 0, 0, 0]
    [z, 0, 0, 0, 0, 0]
    [0, 7, 0, 0, 0, 0]
    [0, 0, 1, 2, 0, 0]
    [0, 0, 3, 4, 0, 0]
    [0, 0, 0, 0, 5, 6]

    See Also
    ========

    eye
    """
    rows = 0
    cols = 0
    for m in values:
        if isinstance(m, MatrixBase):
            rows += m.rows
            cols += m.cols
        else:
            rows += 1
            cols += 1
    res = zeros(rows, cols)
    i_row = 0
    i_col = 0
    for m in values:
        if isinstance(m, MatrixBase):
            res[i_row:i_row + m.rows, i_col:i_col + m.cols] = m
            i_row += m.rows
            i_col += m.cols
        else:
            res[i_row, i_col] = m
            i_row += 1
            i_col += 1
    return res

def jordan_cell(eigenval, n):
    """
    Create matrix of Jordan cell kind:

    Examples
    ========

    >>> from sympy.matrices.matrices import jordan_cell
    >>> from sympy.abc import x
    >>> jordan_cell(x, 4)
    [x, 1, 0, 0]
    [0, x, 1, 0]
    [0, 0, x, 1]
    [0, 0, 0, x]
    """
    n = int(n)
    out = zeros(n)
    for i in range(n-1):
        out[i, i] = eigenval
        out[i, i+1] = S.One
    out[n-1, n-1] = eigenval
    return out

def randMatrix(r, c=None, min=0, max=99, seed=None, symmetric=False):
    """Create random matrix with dimensions ``r`` x ``c``. If ``c`` is omitted
    the matrix will be square. If ``symmetric`` is True the matrix must be
    square.

    Examples
    ========

    >>> from sympy.matrices import randMatrix
    >>> randMatrix(3) # doctest:+SKIP
    [25, 45, 27]
    [44, 54,  9]
    [23, 96, 46]
    >>> randMatrix(3, 2) # doctest:+SKIP
    [87, 29]
    [23, 37]
    [90, 26]
    >>> randMatrix(3, 3, 0, 2) # doctest:+SKIP
    [0, 2, 0]
    [2, 0, 1]
    [0, 0, 1]
    >>> randMatrix(3, symmetric=True) # doctest:+SKIP
    [85, 26, 29]
    [26, 71, 43]
    [29, 43, 57]
    >>> A = randMatrix(3, seed=1)
    >>> B = randMatrix(3, seed=2)
    >>> A == B # doctest:+SKIP
    False
    >>> A == randMatrix(3, seed=1)
    True
    """
    if c is None:
        c = r
    if seed is None:
        prng = random.Random()  # use system time
    else:
        prng = random.Random(seed)
    if symmetric and r != c:
        raise ValueError('For symmetric matrices, r must equal c, but %i != %i' % (r, c))
    if not symmetric:
        return MutableMatrix(r, c, lambda i, j: prng.randint(min, max))
    m = zeros(r)
    for i in xrange(r):
        for j in xrange(i, r):
            m[i, j] = prng.randint(min, max)
    for i in xrange(r):
        for j in xrange(i):
            m[i, j] = m[j, i]
    return m

def hessian(f, varlist):
    """Compute Hessian matrix for a function f

    see: http://en.wikipedia.org/wiki/Hessian_matrix

    See Also
    ========

    sympy.matrices.matrices.Matrix.jacobian
    wronskian
    """
    # f is the expression representing a function f, return regular matrix
    if is_sequence(varlist):
        m = len(varlist)
        if not m:
            raise ShapeError("`len(varlist)` must not be zero.")
    elif isinstance(varlist, MatrixBase):
        m = varlist.cols
        if not m:
            raise ShapeError("`varlist.cols` must not be zero.")
        if varlist.rows != 1:
            raise ShapeError("`varlist` must be a row vector.")
    else:
        raise ValueError("Improper variable list in hessian function")
    if not getattr(f, 'diff'):
        # check differentiability
        raise ValueError("Function `f` (%s) is not differentiable" % f)
    out = zeros(m)
    for i in range(m):
        for j in range(i,m):
            out[i,j] = f.diff(varlist[i]).diff(varlist[j])
    for i in range(m):
        for j in range(i):
            out[i,j] = out[j,i]
    return out

def GramSchmidt(vlist, orthog=False):
    """
    Apply the Gram-Schmidt process to a set of vectors.

    see: http://en.wikipedia.org/wiki/Gram%E2%80%93Schmidt_process
    """
    out = []
    m = len(vlist)
    for i in range(m):
        tmp = vlist[i]
        for j in range(i):
            tmp -= vlist[i].project(out[j])
        if tmp == MutableMatrix([[0,0,0]]):
            raise ValueError("GramSchmidt: vector set not linearly independent")
        out.append(tmp)
    if orthog:
        for i in range(len(out)):
            out[i] = out[i].normalized()
    return out

def wronskian(functions, var, method='bareis'):
    """
    Compute Wronskian for [] of functions

    ::

                       | f1       f2        ...   fn      |
                       | f1'      f2'       ...   fn'     |
                       |  .        .        .      .      |
        W(f1,...,fn) = |  .        .         .     .      |
                       |  .        .          .    .      |
                       |  (n)      (n)            (n)     |
                       | D   (f1) D   (f2)  ...  D   (fn) |

    see: http://en.wikipedia.org/wiki/Wronskian

    See Also
    ========

    sympy.matrices.matrices.Matrix.jacobian
    hessian
    """

    for index in xrange(0, len(functions)):
        functions[index] = sympify(functions[index])
    n = len(functions)
    if n == 0:
        return 1
    W = MutableMatrix(n, n, lambda i,j: functions[i].diff(var, j) )
    return W.det(method)

def casoratian(seqs, n, zero=True):
    """Given linear difference operator L of order 'k' and homogeneous
       equation Ly = 0 we want to compute kernel of L, which is a set
       of 'k' sequences: a(n), b(n), ... z(n).

       Solutions of L are linearly independent iff their Casoratian,
       denoted as C(a, b, ..., z), do not vanish for n = 0.

       Casoratian is defined by k x k determinant::

                  +  a(n)     b(n)     . . . z(n)     +
                  |  a(n+1)   b(n+1)   . . . z(n+1)   |
                  |    .         .     .        .     |
                  |    .         .       .      .     |
                  |    .         .         .    .     |
                  +  a(n+k-1) b(n+k-1) . . . z(n+k-1) +

       It proves very useful in rsolve_hyper() where it is applied
       to a generating set of a recurrence to factor out linearly
       dependent solutions and return a basis:

       >>> from sympy import Symbol, casoratian, factorial
       >>> n = Symbol('n', integer=True)

       Exponential and factorial are linearly independent:

       >>> casoratian([2**n, factorial(n)], n) != 0
       True

    """
    seqs = map(sympify, seqs)

    if not zero:
        f = lambda i, j: seqs[j].subs(n, n+i)
    else:
        f = lambda i, j: seqs[j].subs(n, i)

    k = len(seqs)

    return MutableMatrix(k, k, f).det()



class SparseMatrix(MatrixBase):
    """
    A sparse matrix (a matrix with a large number of zero elements).

    See Also
    ========

    :class:`Matrix`
    """

    def __init__(self, *args):
        self.mat = {}
        if len(args) == 3 and callable(args[2]):
            op = args[2]
            if not isinstance(args[0], (int, Integer)) or not isinstance(args[1], (int, Integer)):
                raise TypeError("`args[0]` and `args[1]` must both be integers.")
            self.rows = args[0]
            self.cols = args[1]
            for i in range(self.rows):
                for j in range(self.cols):
                    value = sympify(op(i,j))
                    if value:
                        self.mat[(i,j)] = value
        elif len(args)==3 and isinstance(args[0],int) and \
                isinstance(args[1],int) and is_sequence(args[2]):
            self.rows = args[0]
            self.cols = args[1]
            mat = args[2]
            for i in range(self.rows):
                for j in range(self.cols):
                    value = sympify(mat[i*self.cols+j])
                    if value:
                        self.mat[(i,j)] = value
        elif len(args)==3 and isinstance(args[0],int) and \
                isinstance(args[1],int) and isinstance(args[2], dict):
            self.rows = args[0]
            self.cols = args[1]
            # manual copy, copy.deepcopy() doesn't work
            for key in args[2].keys():
                self.mat[key] = args[2][key]
        else:
            # TODO: _handle_creation_inputs creates a temporary dense array
            # and calls sympify on each element. This is a waste of time.
            # Just like above rewrite the rest of the handled cases with
            # "sparse" logic.
            r, c, mat = self._handle_creation_inputs(*args)
            self.rows = r
            self.cols = c
            for i in range(self.rows):
                for j in range(self.cols):
                    value = mat[self.cols*i+j]
                    if value:
                        self.mat[(i,j)] = value

    def __getitem__(self, key):
        if isinstance(key, slice) or isinstance(key, int):
            lo, hi = self.slice2bounds(key, len(self))
            L = []
            for i in range(lo, hi):
                m, n = self.rowdecomp(i)
                if (m, n) in self.mat:
                    L.append(self.mat[(m, n)])
                else:
                    L.append(S.Zero)
            if len(L) == 1:
                return L[0]
            else:
                return L
        if len(key) != 2:
            raise ValueError("`key` must be of length 2.")

        if isinstance(key[0], int) and isinstance(key[1], int):
            i, j=self.key2ij(key)
            if (i, j) in self.mat:
                return self.mat[(i, j)]
            else:
                return S.Zero
        elif isinstance(key[0], slice) or isinstance(key[1], slice):
            return self.submatrix(key)
        else:
            raise IndexError("Index out of range: a[%s]"%repr(key))

    def rowdecomp(self, num):
        """
        Perform a row decomposition on the matrix.
        """
        nmax = len(self)
        if not (0 <= num < nmax) or not (0 <= -num < nmax):
            raise ValueError("`num` must satisfy 0 <= `num` < `self.rows*" +
                "*self.cols` (%d) and 0 <= -num < " % nmax +
                "`self.rows*self.cols` (%d) to apply redecomp()." % nmax)
        i, j = 0, num
        while j >= self.cols:
            j -= self.cols
            i += 1
        return i,j

    def __setitem__(self, key, value):
        # almost identical, need to test for 0
        if len(key) != 2:
            raise ValueError("`key` must be of length 2.")

        if isinstance(key[0], slice) or isinstance(key[1], slice):
            if isinstance(value, Matrix):
                self.copyin_matrix(key, value)
            if is_sequence(value):
                self.copyin_list(key, value)
        else:
            i, j=self.key2ij(key)
            testval = sympify(value)
            if testval:
                self.mat[(i, j)] = testval
            elif (i, j) in self.mat:
                del self.mat[(i, j)]

    def row_del(self, k):
        """
        Delete the given row of the matrix.

        Examples
        ========

        >>> import sympy
        >>> M = sympy.matrices.SparseMatrix([[0,0],[0,1]])
        >>> M
        [0, 0]
        [0, 1]
        >>> M.row_del(0)
        >>> M
        [0, 1]

        See Also
        ========

        col_del
        """
        newD = {}
        k = self.key2ij((k, 0))[0]
        for (i, j) in self.mat.keys():
            if i == k:
                pass
            elif i > k:
                newD[i - 1, j] = self.mat[i, j]
            else:
                newD[i, j] = self.mat[i, j]
        self.mat = newD
        self.rows -= 1

    def col_del(self, k):
        """
        Delete the given column of the matrix.

        Examples
        ========

        >>> import sympy
        >>> M = sympy.matrices.SparseMatrix([[0,0],[0,1]])
        >>> M
        [0, 0]
        [0, 1]
        >>> M.col_del(0)
        >>> M
        [0]
        [1]

        See Also
        ========

        row_del
        """
        newD = {}
        k = self.key2ij((0, k))[1]
        for (i, j) in self.mat.keys():
            if j == k:
                pass
            elif j > k:
                newD[i, j - 1] = self.mat[i, j]
            else:
                newD[i, j] = self.mat[i, j]
        self.mat = newD
        self.cols -= 1

    def toMatrix(self):
        """
        Convert this sparse matrix into a matrix.
        """
        l = []
        for i in range(self.rows):
            c = []
            l.append(c)
            for j in range(self.cols):
                if (i, j) in self.mat:
                    c.append(self[i, j])
                else:
                    c.append(S.Zero)
        return Matrix(l)

    def row_list(self):
        """
        Returns a Row-sorted list of non-zero elements of the matrix.

        >>> from sympy.matrices import SparseMatrix
        >>> a=SparseMatrix(((1,2),(3,4)))
        >>> a
        [1, 2]
        [3, 4]
        >>> a.RL
        [(0, 0, 1), (0, 1, 2), (1, 0, 3), (1, 1, 4)]

        See Also
        ========

        col_list
        """

        new=[]
        for i in range(self.rows):
            for j in range(self.cols):
                value = self[(i, j)]
                if value:
                    new.append((i, j, value))
        return new

    RL = property(row_list,None,None,"Alternate faster representation")

    def col_list(self):
        """
        Returns a Column-sorted list of non-zero elements of the matrix.
        >>> from sympy.matrices import SparseMatrix
        >>> a=SparseMatrix(((1,2),(3,4)))
        >>> a
        [1, 2]
        [3, 4]
        >>> a.CL
        [(0, 0, 1), (1, 0, 3), (0, 1, 2), (1, 1, 4)]

        See Also
        ========

        row_list
        """
        new=[]
        for j in range(self.cols):
            for i in range(self.rows):
                value = self[(i, j)]
                if value:
                    new.append((i, j, value))
        return new

    CL = property(col_list,None,None,"Alternate faster representation")

    def transpose(self):
        """
        Returns the transposed SparseMatrix of this SparseMatrix
        >>> from sympy.matrices import SparseMatrix
        >>> a = SparseMatrix(((1,2),(3,4)))
        >>> a
        [1, 2]
        [3, 4]
        >>> a.T
        [1, 3]
        [2, 4]
        """
        tran = SparseMatrix(self.cols, self.rows, {})
        for key, value in self.mat.iteritems():
            tran.mat[key[1], key[0]]=value
        return tran

    T = property(transpose,None,None,"Matrix transposition.")


    def __add__(self, other):
        if isinstance(other, SparseMatrix):
            return self.add(other)
        else:
            raise NotImplementedError("Only SparseMatrix + SparseMatrix supported")

    def __radd__(self, other):
        if isinstance(other, SparseMatrix):
            return self.add(other)
        else:
            raise NotImplementedError("Only SparseMatrix + SparseMatrix supported")

    def add(self, other):
        """
        Add two sparse matrices with dictionary representation.

        >>> from sympy.matrices.matrices import SparseMatrix
        >>> A = SparseMatrix(5, 5, lambda i, j: i * j + i)
        >>> A
        [0, 0,  0,  0,  0]
        [1, 2,  3,  4,  5]
        [2, 4,  6,  8, 10]
        [3, 6,  9, 12, 15]
        [4, 8, 12, 16, 20]
        >>> B = SparseMatrix(5, 5, lambda i, j: i + 2 * j)
        >>> B
        [0, 2, 4,  6,  8]
        [1, 3, 5,  7,  9]
        [2, 4, 6,  8, 10]
        [3, 5, 7,  9, 11]
        [4, 6, 8, 10, 12]
        >>> A + B
        [0,  2,  4,  6,  8]
        [2,  5,  8, 11, 14]
        [4,  8, 12, 16, 20]
        [6, 11, 16, 21, 26]
        [8, 14, 20, 26, 32]

        See Also
        ========

        multiply
        """
        if self.shape != other.shape:
            raise ShapeError()
        a, b = self.mat.keys(), other.mat.keys()
        a.sort()
        b.sort()
        i = j = 0
        c = {}
        while i < len(a) or j < len(b):
            if j >= len(b) or (i < len(a) and a[i] < b[j]):
                c[a[i]] = self.mat[a[i]]
                i = i + 1
                continue
            elif i >= len(a) or (j < len(b) and a[i] > b[j]):
                c[b[j]] = other.mat[b[j]]
                j = j + 1
                continue
            else:
                c[a[i]] = self.mat[a[i]] + other.mat[b[j]]
                i = i + 1
                j = j + 1
        return SparseMatrix(self.rows, self.cols, c)



    # from here to end all functions are same as in matrices.py
    # with Matrix replaced with SparseMatrix
    def copyin_list(self, key, value):
        if not is_sequence(value):
            raise TypeError("`value` must be of type list or tuple.")
        self.copyin_matrix(key, SparseMatrix(value))

    def multiply(self,b):
        """Returns self*b

        See Also
        ========

        add
        """

        def dotprod(a, b, i, j):
            if a.cols != b.rows:
                raise ShapeError("`self.cols` must equal `b.rows`.")
            r=0
            for x in range(a.cols):
                r+=a[i, x]*b[x, j]
            return r

        r = SparseMatrix(self.rows, b.cols,
            lambda i,j: dotprod(self, b, i, j))
        if r.rows == 1 and r.cols ==1:
            return r[0, 0]
        return r

    def submatrix(self, keys):
        rlo, rhi, clo, chi = self.key2bounds(keys)
        return SparseMatrix(rhi -rlo, chi - clo,
            lambda i, j: self[i + rlo, j + clo])

    def reshape(self, _rows, _cols):
        if len(self) != _rows*_cols:
            raise ValueError("Invalid reshape parameters %d %d" % (_rows, _cols))
        newD = {}
        for i in range(_rows):
            for j in range(_cols):
                m, n = self.rowdecomp(i*_cols + j)
                if (m, n) in self.mat:
                    newD[(i, j)] = self.mat[(m, n)]
        return SparseMatrix(_rows, _cols, newD)

    def cross(self, b):
        if not is_sequence(b, include=Matrix):
            raise TypeError("`b` must be an ordered iterable or Matrix, not %s." %
                type(b))
        if not (self.rows == 1 and self.cols == 3 or \
                self.rows == 3 and self.cols == 1 ) and \
                (b.rows == 1 and b.cols == 3 or \
                b.rows == 3 and b.cols == 1):
            raise ShapeError("Dimensions incorrect for cross product")
        else:
            return SparseMatrix(1,3,((self[1]*b[2] - self[2]*b[1]),
                               (self[2]*b[0] - self[0]*b[2]),
                               (self[0]*b[1] - self[1]*b[0])))


    @classmethod
    def zeros(cls, r, c=None):
        """Returns a matrix of zeros with ``r`` rows and ``c`` columns;
        if ``c`` is omitted a square matrix will be returned."""
        if is_sequence(r):
            SymPyDeprecationWarning(
            "Pass row and column count as zeros(%i, %i)." % r
            ).warn()
            r, c = r
        else:
            c = r if c is None else c
        r, c = [int(i) for i in [r, c]]
        return cls(r, c, {})

    @classmethod
    def eye(cls, n):
        n = int(n)
        tmp = cls.zeros(n)
        for i in range(tmp.rows):
            tmp[i, i] = 1
        return tmp

    def __hash__(self):
        return super(Matrix, self).__hash__()

def list2numpy(l): # pragma: no cover
    """Converts python list of SymPy expressions to a NumPy array.

    See Also
    ========

    matrix2numpy
    """
    from numpy import empty
    a = empty(len(l), dtype=object)
    for i, s in enumerate(l):
        a[i] = s
    return a

def matrix2numpy(m): # pragma: no cover
    """Converts SymPy's matrix to a NumPy array.

    See Also
    ========

    list2numpy
    """
    from numpy import empty
    a = empty(m.shape, dtype=object)
    for i in range(m.rows):
        for j in range(m.cols):
            a[i, j] = m[i, j]
    return a

def a2idx(a):
    """
    Tries to convert "a" to an index, returns None on failure.

    The result of a2idx() (if not None) can be safely used as an index to
    arrays/matrices.
    """
    if hasattr(a, "__int__"):
        return int(a)
    if hasattr(a, "__index__"):
        return a.__index__()

def symarray(prefix, shape):
    """Create a numpy ndarray of symbols (as an object array).

    The created symbols are named ``prefix_i1_i2_``...  You should thus provide a
    non-empty prefix if you want your symbols to be unique for different output
    arrays, as SymPy symbols with identical names are the same object.

    Parameters
    ----------

    prefix : string
      A prefix prepended to the name of every symbol.

    shape : int or tuple
      Shape of the created array.  If an int, the array is one-dimensional; for
      more than one dimension the shape must be a tuple.

    Examples
    --------
    These doctests require numpy.

    >>> from sympy import symarray
    >>> symarray('', 3) #doctest: +SKIP
    [_0, _1, _2]

    If you want multiple symarrays to contain distinct symbols, you *must*
    provide unique prefixes:

    >>> a = symarray('', 3) #doctest: +SKIP
    >>> b = symarray('', 3) #doctest: +SKIP
    >>> a[0] is b[0] #doctest: +SKIP
    True
    >>> a = symarray('a', 3) #doctest: +SKIP
    >>> b = symarray('b', 3) #doctest: +SKIP
    >>> a[0] is b[0] #doctest: +SKIP
    False

    Creating symarrays with a prefix:

    >>> symarray('a', 3) #doctest: +SKIP
    [a_0, a_1, a_2]

    For more than one dimension, the shape must be given as a tuple:

    >>> symarray('a', (2, 3)) #doctest: +SKIP
    [[a_0_0, a_0_1, a_0_2],
     [a_1_0, a_1_1, a_1_2]]
    >>> symarray('a', (2, 3, 2)) #doctest: +SKIP
    [[[a_0_0_0, a_0_0_1],
      [a_0_1_0, a_0_1_1],
      [a_0_2_0, a_0_2_1]],
    <BLANKLINE>
     [[a_1_0_0, a_1_0_1],
      [a_1_1_0, a_1_1_1],
      [a_1_2_0, a_1_2_1]]]

    """
    try:
        import numpy as np
    except ImportError:
        raise ImportError("symarray requires numpy to be installed")

    arr = np.empty(shape, dtype=object)
    for index in np.ndindex(shape):
        arr[index] = Symbol('%s_%s' % (prefix, '_'.join(map(str, index))))
    return arr

def rot_axis3(theta):
    """Returns a rotation matrix for a rotation of theta (in radians) about
    the 3-axis.

    Examples
    --------

    >>> from sympy import pi
    >>> from sympy.matrices import rot_axis3

    A rotation of pi/3 (60 degrees):

    >>> theta = pi/3
    >>> rot_axis3(theta)
    [       1/2, sqrt(3)/2, 0]
    [-sqrt(3)/2,       1/2, 0]
    [         0,         0, 1]

    If we rotate by pi/2 (90 degrees):

    >>> rot_axis3(pi/2)
    [ 0, 1, 0]
    [-1, 0, 0]
    [ 0, 0, 1]

    See Also
    ========

    rot_axis1: Returns a rotation matrix for a rotation of theta (in radians)
        about the 1-axis
    rot_axis2: Returns a rotation matrix for a rotation of theta (in radians)
        about the 2-axis
    """
    ct = cos(theta)
    st = sin(theta)
    mat = ((ct,st,0),
           (-st,ct,0),
           (0,0,1))
    return MutableMatrix(mat)

def rot_axis2(theta):
    """Returns a rotation matrix for a rotation of theta (in radians) about
    the 2-axis.

    Examples
    --------

    >>> from sympy import pi
    >>> from sympy.matrices import rot_axis2

    A rotation of pi/3 (60 degrees):

    >>> theta = pi/3
    >>> rot_axis2(theta)
    [      1/2, 0, -sqrt(3)/2]
    [        0, 1,          0]
    [sqrt(3)/2, 0,        1/2]

    If we rotate by pi/2 (90 degrees):

    >>> rot_axis2(pi/2)
    [0, 0, -1]
    [0, 1,  0]
    [1, 0,  0]

    See Also
    ========

    rot_axis1: Returns a rotation matrix for a rotation of theta (in radians)
        about the 1-axis
    rot_axis3: Returns a rotation matrix for a rotation of theta (in radians)
        about the 3-axis
    """
    ct = cos(theta)
    st = sin(theta)
    mat = ((ct,0,-st),
           (0,1,0),
           (st,0,ct))
    return MutableMatrix(mat)

def rot_axis1(theta):
    """Returns a rotation matrix for a rotation of theta (in radians) about
    the 1-axis.

    Examples
    --------

    >>> from sympy import pi
    >>> from sympy.matrices import rot_axis1

    A rotation of pi/3 (60 degrees):

    >>> theta = pi/3
    >>> rot_axis1(theta)
    [1,          0,         0]
    [0,        1/2, sqrt(3)/2]
    [0, -sqrt(3)/2,       1/2]

    If we rotate by pi/2 (90 degrees):

    >>> rot_axis1(pi/2)
    [1,  0, 0]
    [0,  0, 1]
    [0, -1, 0]

    See Also
    ========

    rot_axis2: Returns a rotation matrix for a rotation of theta (in radians)
        about the 2-axis
    rot_axis3: Returns a rotation matrix for a rotation of theta (in radians)
        about the 3-axis
    """
    ct = cos(theta)
    st = sin(theta)
    mat = ((1,0,0),
           (0,ct,st),
           (0,-st,ct))
    return MutableMatrix(mat)

Matrix = MutableMatrix<|MERGE_RESOLUTION|>--- conflicted
+++ resolved
@@ -33,33 +33,6 @@
 class NonSquareMatrixError(ShapeError):
     pass
 
-<<<<<<< HEAD
-def _dims_to_nm(dims):
-    """Converts dimensions tuple (or any object with length 1 or 2) or scalar
-    in dims to matrix dimensions n and m."""
-
-    try:
-        l = len(dims)
-    except TypeError:
-        dims = (dims,)
-        l = 1
-
-    # This will work for nd-array too when they are added to sympy.
-    for dim in dims:
-        if dim < 0:
-            raise ValueError("Matrix dimensions should be non-negative integers.")
-
-    if l == 2:
-        n, m = map(int, dims)
-    elif l == 1:
-        n = m = int(dims[0])
-    else:
-        raise ValueError("Matrix dimensions should be a two-element tuple of ints or a single int.")
-
-    return n, m
-
-=======
->>>>>>> 49f0b4b1
 def _iszero(x):
     """Returns True if x is zero."""
     return x.is_zero
