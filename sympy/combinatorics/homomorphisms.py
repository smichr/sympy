from __future__ import print_function, division

from sympy.combinatorics.fp_groups import FpGroup, FpSubgroup
from sympy.combinatorics.free_groups import FreeGroup, FreeGroupElement
from sympy.combinatorics.perm_groups import PermutationGroup

class GroupHomomorphism(object):
    '''
    A class representing group homomorphisms. Instantiate using `homomorphism()`.

    References
    ==========
    [1] Holt, D., Eick, B. and O'Brien, E. (2005). Handbook of computational group theory.

    '''

    def __init__(self, domain, codomain, images):
        self.domain = domain
        self.codomain = codomain
        self.images = images
        self._inverses = None
        self._kernel = None
        self._image = None

    def _invs(self):
        '''
        Return a dictionary with `{gen: inverse}` where `gen` is a rewriting
        generator of `codomain` (e.g. strong generator for permutation groups)
        and `inverse` is an element of its preimage

        '''
        image = self.image()
        inverses = {}
        for k in list(self.images.keys()):
            v = self.images[k]
            if not (v in inverses
                    or v.is_identity):
                inverses[v] = k
        if isinstance(self.codomain, PermutationGroup):
            gens = image.strong_gens
        else:
            gens = image.generators
        for g in gens:
            if g in inverses or g.is_identity:
                continue
            w = self.domain.identity
            if isinstance(self.codomain, PermutationGroup):
                parts = image._strong_gens_slp[g][::-1]
            else:
                parts = g
            for s in parts:
                if s in inverses:
                    w = w*inverses[s]
                else:
                    w = w*inverses[s**-1]**-1
            inverses[g] = w

        return inverses

    def invert(self, g):
        '''
        Return an element of the preimage of `g`.
        NOTE: If the codomain is an FpGroup, the inverse for equal
        elements might not always be the same unless the FpGroup's
        rewriting system is confluent. However, making a system
        confluent can be time-consuming. If it's important, try
        `self.codomain.make_confluent()` first.

        '''
        if isinstance(self.codomain, FpGroup):
            g = self.codomain.reduce(g)
        if self._inverses is None:
            self._inverses = self._invs()
        image = self.image()
        w = self.domain.identity
        if isinstance(self.codomain, PermutationGroup):
            gens = image.generator_product(g)[::-1]
        else:
            gens = g
        # the following can't be "for s in gens:"
        # because that would be equivalent to
        # "for s in gens.array_form:" when g is
        # a FreeGroupElement. On the other hand,
        # when you call gens by index, the generator
        # (or inverse) at position i is returned.
        for i in range(len(gens)):
            s = gens[i]
            if s.is_identity:
                continue
            if s in self._inverses:
                w = w*self._inverses[s]
            else:
                w = w*self._inverses[s**-1]**-1
        return w

    def kernel(self):
        '''
        Compute the kernel of `self`.

        '''
        if self._kernel is None:
            self._kernel = self._compute_kernel()
        return self._kernel

    def _compute_kernel(self):
        from sympy import S
        G = self.domain
        G_order = G.order()
        if G_order == S.Infinity:
            raise NotImplementedError(
                "Kernel computation is not implemented for infinite groups")
        gens = []
        if isinstance(G, PermutationGroup):
            K = PermutationGroup(G.identity)
        else:
            K = FpSubgroup(G, gens, normal=True)
        i = self.image().order()
        while K.order()*i != G_order:
            r = G.random()
            k = r*self.invert(self(r))**-1
            if not k in K:
                gens.append(k)
                if isinstance(G, PermutationGroup):
                    K = PermutationGroup(gens)
                else:
                    K = FpSubgroup(G, gens, normal=True)
        return K

    def image(self):
        '''
        Compute the image of `self`.

        '''
        if self._image is None:
            values = list(set(self.images.values()))
            if isinstance(self.codomain, PermutationGroup):
                self._image = self.codomain.subgroup(values)
            else:
                self._image = FpSubgroup(self.codomain, values)
        return self._image

    def _apply(self, elem):
        '''
        Apply `self` to `elem`.

        '''
        if not elem in self.domain:
            raise ValueError("The supplied element doesn't belong to the domain")
        if elem.is_identity:
            return self.codomain.identity
        else:
            images = self.images
            value = self.codomain.identity
            if isinstance(self.domain, PermutationGroup):
                gens = self.domain.generator_product(elem, original=True)
                for g in gens:
                    if g in self.images:
                        value = images[g]*value
                    else:
                        value = images[g**-1]**-1*value
            else:
                i = 0
                for _, p in elem.array_form:
                    if p < 0:
                        g = elem[i]**-1
                    else:
                        g = elem[i]
                    value = value*images[g]**p
                    i += abs(p)
        return value

    def __call__(self, elem):
        return self._apply(elem)

    def is_injective(self):
        '''
        Check if the homomorphism is injective

        '''
        return self.kernel().order() == 1

    def is_surjective(self):
        '''
        Check if the homomorphism is surjective

        '''
        from sympy import S
        im = self.image().order()
        oth = self.codomain.order()
        if im == S.Infinity and oth == S.Infinity:
            return None
        else:
            return im == oth

    def is_isomorphism(self):
        '''
        Check if `self` is an isomorphism.

        '''
        return self.is_injective() and self.is_surjective()

    def is_trivial(self):
        '''
        Check is `self` is a trivial homomorphism, i.e. all elements
        are mapped to the identity.

        '''
        return self.image().order() == 1

<<<<<<< HEAD
    def restict_to(self, H):
        '''
        Return the restriction of the homomorphism to the subgroup `H`
        of the domain.

        '''
        if not isinstance(H, PermutationGroup) or not H.is_subgroup(self.domain):
            raise ValueError("Given H is not a subgroup of the domain")
        domain = H
        images = {g: self(g) for g in H.generators}
        return GroupHomomorphism(domain, self.codomain, images)

    def invert_subgroup(self, H):
        '''
        Return the subgroup of the domain that is the inverse image
        of the subgroup `H` of the homomorphism image

        '''
        if not H.is_subgroup(self.image()):
            raise ValueError("Given H is not a subgroup of the image")
        gens = []
        P = PermutationGroup(self.image().identity)
        for h in H.generators:
            h_i = self.invert(h)
            if h_i not in P:
                gens.append(h_i)
                P = PermutationGroup(gens)
            for k in self.kernel().generators:
                if k*h_i not in P:
                    gens.append(k*h_i)
                    P = PermutationGroup(gens)
        return P

=======
>>>>>>> 8ff744d8
def homomorphism(domain, codomain, gens, images=[], check=True):
    '''
    Create (if possible) a group homomorphism from the group `domain`
    to the group `codomain` defined by the images of the domain's
    generators `gens`. `gens` and `images` can be either lists or tuples
    of equal sizes. If `gens` is a proper subset of the group's generators,
    the unspecified generators will be mapped to the identity. If the
    images are not specified, a trivial homomorphism will be created.

    If the given images of the generators do not define a homomorphism,
    an exception is raised.

    If `check` is `False`, don't check whether the given images actually
    define a homomorphism.

    '''
    if check and isinstance(domain, PermutationGroup):
        raise NotImplementedError("Checking if the homomorphism is well-defined "
            "is not implemented for permutation groups. Use check=False if you "
            "would like to create the homomorphism")
<<<<<<< HEAD
=======

>>>>>>> 8ff744d8
    if not isinstance(domain, (PermutationGroup, FpGroup, FreeGroup)):
        raise TypeError("The domain must be a group")
    if not isinstance(codomain, (PermutationGroup, FpGroup, FreeGroup)):
        raise TypeError("The codomain must be a group")

    generators = domain.generators
    if any([g not in generators for g in gens]):
        raise ValueError("The supplied generators must be a subset of the domain's generators")
    if any([g not in codomain for g in images]):
        raise ValueError("The images must be elements of the codomain")

    if images and len(images) != len(gens):
        raise ValueError("The number of images must be equal to the number of generators")

    gens = list(gens)
    images = list(images)
    images.extend([codomain.identity]*(len(generators)-len(images)))
    gens.extend([g for g in generators if g not in gens])
    images = dict(zip(gens,images))

    if check and not _check_homomorphism(domain, codomain, images):
        raise ValueError("The given images do not define a homomorphism")
    return GroupHomomorphism(domain, codomain, images)

def _check_homomorphism(domain, codomain, images):
    rels = domain.relators
    identity = codomain.identity
    def _image(r):
        if r.is_identity:
            return identity
        else:
            w = identity
            r_arr = r.array_form
            i = 0
            j = 0
            # i is the index for r and j is for
            # r_arr. r_arr[j] is the tuple (sym, p)
            # where sym is the generator symbol
            # and p is the power to which it is
            # raised while r[i] is a generator
            # (not just its symbol) or the inverse of
            # a generator - hence the need for
            # both indices
            while i < len(r):
                power = r_arr[j][1]
                if r[i] in images:
                    w = w*images[r[i]]**power
                else:
                    w = w*images[r[i]**-1]**power
                i += abs(power)
                j += 1
            return w

    for r in rels:
        if isinstance(codomain, FpGroup):
            s = codomain.equals(_image(r), identity)
            if s is None:
                # only try to make the rewriting system
                # confluent when it can't determine the
                # truth of equality otherwise
                success = codomain.make_confluent()
                s = codomain.equals(_image(r), identity)
                if s in None and not success:
                    raise RuntimeError("Can't determine if the images "
                        "define a homomorphism. Try increasing "
                        "the maximum number of rewriting rules "
                        "(group._rewriting_system.set_max(new_value); "
                        "the current value is stored in group._rewriting"
                        "_system.maxeqns)")
        else:
            s = _image(r).is_identity
        if not s:
            return False
<<<<<<< HEAD
    return True

def orbit_homomorphism(group, omega):
    '''
    Return the homomorphism induced by the action of the permutation
    group `group` on the set `omega`.

    '''
    from sympy.combinatorics import Permutation
    from sympy.combinatorics.named_groups import SymmetricGroup
    codomain = SymmetricGroup(len(omega))
    identity = codomain.identity
    omega = list(omega)
    images = {g: identity*Permutation([omega.index(o^g) for o in omega]) for g in group.generators}
    group._schreier_sims(base=omega)
    H = GroupHomomorphism(group, codomain, images)
    if len(group.basic_stabilizers) > len(omega):
        H._kernel = group.basic_stabilizers[len(omega)]
    else:
        H._kernel = PermutationGroup([group.identity])
    return H

def block_homomorphism(group, blocks):
    '''
    Return the homomorphism induced by the action of the permutation
    group `group` on the block system `blocks`. The latter should be
    of the same form as returned by the `minimal_block` method for
    permutation groups, namely a list of length `group.degree` where
    the i-th entry is the representative of the block i belongs to.

    '''
    from sympy.combinatorics import Permutation
    from sympy.combinatorics.named_groups import SymmetricGroup

    n = len(blocks)

    # number the blocks; m is the total number,
    # b is such that b[i] is the number of the block i belongs to,
    # p is the list of length m such that p[i] is the representative
    # of the i-th block
    m = 0
    p = []
    b = [None]*n
    for i in range(n):
        if blocks[i] == i:
            p.append(i)
            b[i] = m
            m += 1
    for i in range(n):
        b[i] = b[blocks[i]]

    codomain = SymmetricGroup(m)
    # the list corresponding to the identity permutation in codomain
    identity = range(m)
    images = {g: Permutation([b[p[i]^g] for i in identity]) for g in group.generators}
    H = GroupHomomorphism(group, codomain, images)
    return H
=======
    return True
>>>>>>> 8ff744d8
<|MERGE_RESOLUTION|>--- conflicted
+++ resolved
@@ -207,7 +207,6 @@
         '''
         return self.image().order() == 1
 
-<<<<<<< HEAD
     def restict_to(self, H):
         '''
         Return the restriction of the homomorphism to the subgroup `H`
@@ -241,8 +240,6 @@
                     P = PermutationGroup(gens)
         return P
 
-=======
->>>>>>> 8ff744d8
 def homomorphism(domain, codomain, gens, images=[], check=True):
     '''
     Create (if possible) a group homomorphism from the group `domain`
@@ -263,10 +260,7 @@
         raise NotImplementedError("Checking if the homomorphism is well-defined "
             "is not implemented for permutation groups. Use check=False if you "
             "would like to create the homomorphism")
-<<<<<<< HEAD
-=======
-
->>>>>>> 8ff744d8
+
     if not isinstance(domain, (PermutationGroup, FpGroup, FreeGroup)):
         raise TypeError("The domain must be a group")
     if not isinstance(codomain, (PermutationGroup, FpGroup, FreeGroup)):
@@ -340,13 +334,12 @@
             s = _image(r).is_identity
         if not s:
             return False
-<<<<<<< HEAD
     return True
 
 def orbit_homomorphism(group, omega):
     '''
     Return the homomorphism induced by the action of the permutation
-    group `group` on the set `omega`.
+    group `group` on the set `omega` that is closed under the action.
 
     '''
     from sympy.combinatorics import Permutation
@@ -369,7 +362,7 @@
     group `group` on the block system `blocks`. The latter should be
     of the same form as returned by the `minimal_block` method for
     permutation groups, namely a list of length `group.degree` where
-    the i-th entry is the representative of the block i belongs to.
+    the i-th entry is a representative of the block i belongs to.
 
     '''
     from sympy.combinatorics import Permutation
@@ -397,7 +390,4 @@
     identity = range(m)
     images = {g: Permutation([b[p[i]^g] for i in identity]) for g in group.generators}
     H = GroupHomomorphism(group, codomain, images)
-    return H
-=======
-    return True
->>>>>>> 8ff744d8
+    return H